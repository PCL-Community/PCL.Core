<?xml version="1.0" encoding="utf-8"?>
<Project ToolsVersion="15.0" xmlns="http://schemas.microsoft.com/developer/msbuild/2003">
  <Import Project="..\packages\Microsoft.Net.Compilers.Toolset.4.14.0\build\Microsoft.Net.Compilers.Toolset.props" Condition="Exists('..\packages\Microsoft.Net.Compilers.Toolset.4.14.0\build\Microsoft.Net.Compilers.Toolset.props')" />
  <Import Project="$(MSBuildExtensionsPath)\$(MSBuildToolsVersion)\Microsoft.Common.props" Condition="Exists('$(MSBuildExtensionsPath)\$(MSBuildToolsVersion)\Microsoft.Common.props')" />
  <PropertyGroup>
    <Configuration Condition=" '$(Configuration)' == '' ">Release</Configuration>
    <Platform Condition=" '$(Platform)' == '' ">AnyCPU</Platform>
    <ProjectGuid>{A0C2209D-64FB-4C11-9459-8E86304B6F94}</ProjectGuid>
    <OutputType>Library</OutputType>
    <AppDesignerFolder>Properties</AppDesignerFolder>
    <RootNamespace>PCL.Core</RootNamespace>
    <AssemblyName>PCL.Core</AssemblyName>
    <TargetFrameworkVersion>v4.8.1</TargetFrameworkVersion>
    <FileAlignment>512</FileAlignment>
    <Deterministic>true</Deterministic>
    <LangVersion>12</LangVersion>
    <Nullable>enable</Nullable>
  </PropertyGroup>
  <PropertyGroup Condition=" '$(Configuration)|$(Platform)' == 'Debug|AnyCPU' ">
    <DebugSymbols>true</DebugSymbols>
    <DebugType>full</DebugType>
    <Optimize>false</Optimize>
    <OutputPath>bin\Debug\</OutputPath>
    <DefineConstants>DEBUG;TRACE</DefineConstants>
    <ErrorReport>prompt</ErrorReport>
    <WarningLevel>4</WarningLevel>
  </PropertyGroup>
  <PropertyGroup Condition=" '$(Configuration)|$(Platform)' == 'Release|AnyCPU' ">
    <DebugType>pdbonly</DebugType>
    <Optimize>true</Optimize>
    <OutputPath>bin\Release\</OutputPath>
    <DefineConstants>TRACE</DefineConstants>
    <ErrorReport>prompt</ErrorReport>
    <WarningLevel>4</WarningLevel>
  </PropertyGroup>
  <PropertyGroup Condition="'$(Configuration)|$(Platform)' == 'Debug|ARM64'">
    <DebugSymbols>true</DebugSymbols>
    <OutputPath>bin\ARM64\Debug\</OutputPath>
    <DefineConstants>DEBUG;TRACE</DefineConstants>
    <DebugType>full</DebugType>
    <PlatformTarget>ARM64</PlatformTarget>
    <ErrorReport>prompt</ErrorReport>
  </PropertyGroup>
  <PropertyGroup Condition="'$(Configuration)|$(Platform)' == 'Release|ARM64'">
    <OutputPath>bin\ARM64\Release\</OutputPath>
    <DefineConstants>TRACE</DefineConstants>
    <Optimize>true</Optimize>
    <DebugType>pdbonly</DebugType>
    <PlatformTarget>ARM64</PlatformTarget>
    <ErrorReport>prompt</ErrorReport>
  </PropertyGroup>
  <PropertyGroup Condition="'$(Configuration)|$(Platform)' == 'Debug|x64'">
    <DebugSymbols>true</DebugSymbols>
    <OutputPath>bin\x64\Debug\</OutputPath>
    <DefineConstants>DEBUG;TRACE</DefineConstants>
    <DebugType>full</DebugType>
    <PlatformTarget>x64</PlatformTarget>
    <ErrorReport>prompt</ErrorReport>
  </PropertyGroup>
  <PropertyGroup Condition="'$(Configuration)|$(Platform)' == 'Release|x64'">
    <OutputPath>bin\x64\Release\</OutputPath>
    <DefineConstants>TRACE</DefineConstants>
    <Optimize>true</Optimize>
    <DebugType>pdbonly</DebugType>
    <PlatformTarget>x64</PlatformTarget>
    <ErrorReport>prompt</ErrorReport>
  </PropertyGroup>
  <PropertyGroup Condition="'$(Configuration)|$(Platform)' == 'Beta|AnyCPU'">
    <OutputPath>bin\Beta\</OutputPath>
    <DefineConstants>TRACE</DefineConstants>
    <Optimize>true</Optimize>
    <DebugType>pdbonly</DebugType>
    <PlatformTarget>AnyCPU</PlatformTarget>
    <ErrorReport>prompt</ErrorReport>
  </PropertyGroup>
  <PropertyGroup Condition="'$(Configuration)|$(Platform)' == 'Beta|ARM64'">
    <OutputPath>bin\ARM64\Beta\</OutputPath>
    <DefineConstants>TRACE</DefineConstants>
    <Optimize>true</Optimize>
    <DebugType>pdbonly</DebugType>
    <PlatformTarget>ARM64</PlatformTarget>
    <ErrorReport>prompt</ErrorReport>
  </PropertyGroup>
  <PropertyGroup Condition="'$(Configuration)|$(Platform)' == 'Beta|x64'">
    <OutputPath>bin\x64\Beta\</OutputPath>
    <DefineConstants>TRACE</DefineConstants>
    <Optimize>true</Optimize>
    <DebugType>pdbonly</DebugType>
    <PlatformTarget>x64</PlatformTarget>
    <ErrorReport>prompt</ErrorReport>
  </PropertyGroup>
  <ItemGroup>
    <Reference Include="mscorlib" />
    <Reference Include="PresentationCore" />
    <Reference Include="PresentationFramework" />
    <Reference Include="System" />
    <Reference Include="System.Core" />
    <Reference Include="System.IO.Compression" />
    <Reference Include="System.Management" />
    <Reference Include="System.Numerics" />
    <Reference Include="System.Xaml" />
    <Reference Include="System.Xml.Linq" />
    <Reference Include="System.Data.DataSetExtensions" />
    <Reference Include="Microsoft.CSharp" />
    <Reference Include="System.Data" />
    <Reference Include="System.Net.Http" />
    <Reference Include="System.Xml" />
    <Reference Include="WindowsBase" />
  </ItemGroup>
  <ItemGroup>
    <PackageReference Include="Microsoft.Net.Compilers.Toolset" Version="4.14.0">
      <PrivateAssets>all</PrivateAssets>
      <IncludeAssets>runtime; build; native; contentfiles; analyzers; buildtransitive</IncludeAssets>
    </PackageReference>
    <PackageReference Include="Microsoft.Toolkit.Uwp.Notifications" Version="7.1.3" />
    <PackageReference Include="PolySharp" Version="1.15.0">
      <PrivateAssets>all</PrivateAssets>
      <IncludeAssets>runtime; build; native; contentfiles; analyzers; buildtransitive</IncludeAssets>
    </PackageReference>
    <PackageReference Include="SharpZipLib" Version="1.4.2" />
    <PackageReference Include="System.Text.Json" Version="9.0.6" />
    <PackageReference Include="LiteDB" Version="5.0.21"/>
  </ItemGroup>
  <ItemGroup>
    <Compile Include="Controls\BlurBorder.cs" />
    <Compile Include="Extension\StringExtension.cs" />
    <Compile Include="Helper\BackgroundPresenter.cs" />
    <Compile Include="Helper\ByteHelper.cs" />
    <Compile Include="Helper\EncryptHelper.cs" />
    <Compile Include="Helper\Hash\IHashProvider.cs" />
    <Compile Include="Helper\Hash\MD5Provider.cs" />
    <Compile Include="Helper\Hash\SHA1Provider.cs" />
    <Compile Include="Helper\Hash\SHA256Provider.cs" />
    <Compile Include="Helper\Hash\SHA512Provider.cs" />
    <Compile Include="Helper\HttpRequest.cs" />
    <Compile Include="Helper\Identify.cs" />
    <Compile Include="Helper\JavaManage.cs" />
    <Compile Include="Helper\MathHelper.cs" />
    <Compile Include="Helper\Configure\IConfigure.cs" />
    <Compile Include="Helper\Configure\IniConfigure.cs" />
    <Compile Include="Helper\Configure\JsonConfigure.cs" />
    <Compile Include="Helper\Diff\BsDiff.cs" />
    <Compile Include="Helper\Diff\IBinaryDiff.cs" />
    <Compile Include="Helper\LogWrapper.cs" />
    <Compile Include="Helper\NativeInterop.cs" />
    <Compile Include="Helper\SemVer.cs" />
    <Compile Include="Helper\ToastNotification.cs" />
    <Compile Include="Helper\UpdateHelper.cs" />
    <Compile Include="Helper\VarInt.cs" />
    <Compile Include="LifecycleManagement\ILifecycleLogService.cs" />
    <Compile Include="LifecycleManagement\ILifecycleService.cs" />
    <Compile Include="LifecycleManagement\Lifecycle.cs" />
    <Compile Include="LifecycleManagement\LifecycleActionLevel.cs" />
    <Compile Include="LifecycleManagement\LifecycleContext.cs" />
    <Compile Include="LifecycleManagement\LifecycleLogItem.cs" />
    <Compile Include="LifecycleManagement\LifecycleLogLevel.cs" />
    <Compile Include="LifecycleManagement\LifecycleService.cs" />
    <Compile Include="LifecycleManagement\LifecycleServiceInfo.cs" />
    <Compile Include="LifecycleManagement\LifecycleState.cs" />
    <Compile Include="Model\Files\FileItem.cs" />
    <Compile Include="Model\Files\FileLoading.cs" />
    <Compile Include="Model\Files\IFileTask.cs" />
    <Compile Include="Model\Java.cs" />
    <Compile Include="Model\Mod\Curseforge\CurseforgeAuthors.cs" />
    <Compile Include="Model\Mod\Curseforge\CurseforgeCategories.cs" />
    <Compile Include="Model\Mod\Curseforge\CurseforgeFile.cs" />
    <Compile Include="Model\Mod\Curseforge\CurseforgeHashes.cs" />
    <Compile Include="Model\Mod\Curseforge\CurseforgeLinks.cs" />
    <Compile Include="Model\Mod\Curseforge\CurseforgePictures.cs" />
    <Compile Include="Model\Mod\Curseforge\CurseforgeProject.cs" />
    <Compile Include="Model\Mod\Curseforge\CurseforgeResponseData.cs" />
    <Compile Include="Model\Mod\ModFiles.cs" />
    <Compile Include="Model\Mod\Modrinth\ModrinthDonationUrl.cs" />
    <Compile Include="Model\Mod\Modrinth\ModrinthGallery.cs" />
    <Compile Include="Model\Mod\Modrinth\ModrinthLicense.cs" />
    <Compile Include="Model\Mod\Modrinth\ModrinthModeratorMessage.cs" />
    <Compile Include="Model\Mod\Modrinth\ModrinthProjectModel.cs" />
    <Compile Include="Model\Mod\ModSearchResult.cs" />
    <Compile Include="Model\Mod\ModProjectDetail.cs" />
    <Compile Include="Model\Mod\ModUpdateCheckResult.cs" />
    <Compile Include="Properties\AssemblyInfo.cs" />
    <Compile Include="Service\ApplicationService.cs" />
<<<<<<< HEAD
=======
    <Compile Include="Service\FileService.cs" />
    <Compile Include="Service\GeneralService.cs" />
>>>>>>> 175ccbc9
    <Compile Include="Service\HttpClientService.cs" />
    <Compile Include="Service\LogService.cs" />
    <Compile Include="Service\PromoteService.cs" />
    <Compile Include="Service\RpcService.cs" />
    <Compile Include="Service\MainWindowService.cs" />
    <Compile Include="Service\TestService.cs" Condition="Exists('Service\TestService.cs')" />
    <Compile Include="Service\UpdateService.cs" />
    <Compile Include="Utils\AnyType.cs" />
    <Compile Include="Utils\AtomicVariable.cs" />
    <Compile Include="Utils\ExpandoObjectConverter.cs" />
    <Compile Include="Utils\FileVersionControl\FileVersionObjects.cs" />
    <Compile Include="Utils\FileVersionControl\FileVersionObjectsComparer.cs" />
    <Compile Include="Utils\FileVersionControl\IVersionControl.cs" />
    <Compile Include="Utils\FileVersionControl\ObjectType.cs" />
    <Compile Include="Utils\FileVersionControl\SnapLiteVersionControl.cs" />
    <Compile Include="Utils\FileVersionControl\VersionData.cs" />
    <Compile Include="Utils\HttpProxyManager.cs" />
    <Compile Include="Utils\HttpRequestOptions.cs" />
    <Compile Include="Utils\Logger\Logger.cs" />
    <Compile Include="Utils\Logger\LoggerConfiguration.cs" />
    <Compile Include="Utils\Logger\LoggerSegmentMode.cs" />
    <Compile Include="Utils\Minecraft\ModLoaders.cs" />
    <Compile Include="Utils\ModPlatform\IModPlatformService.cs" />
    <Compile Include="Utils\ModPlatform\ModFileChannel.cs" />
    <Compile Include="Utils\ModPlatform\ModProjectType.cs" />
    <Compile Include="Utils\ModPlatform\ModrinthFactsBuilder.cs" />
    <Compile Include="Utils\ModPlatform\ModrinthPlatformService.cs" />
    <Compile Include="Utils\ModPlatform\ModSearch.cs" />
    <Compile Include="Utils\PEHeaderReader.cs" />
    <Compile Include="Utils\RoutedWebServer.cs" />
    <Compile Include="Utils\StringStream.cs" />
    <Compile Include="Utils\Threading\DualThreadPool.cs" />
    <Compile Include="Utils\Threading\LimitedConcurrencyLevelTaskScheduler.cs" />
    <Compile Include="Utils\VersionRange.cs" />
    <Compile Include="Utils\WebServer.cs" />
  </ItemGroup>
  <!-- 生成 LifecycleServiceTypes 类的自定义任务 -->
  <Target Name="GenerateLifecycleServiceTypes" BeforeTargets="CoreCompile">
    <Message Text="Generating LifecycleServiceTypes class..." Importance="normal" />
    <ItemGroup>
      <PowerShellScript Include="$(MSBuildProjectDirectory)\LifecycleManagement\LifecycleServiceTypesGenerator.ps1" />
    </ItemGroup>
    <Exec Command="powershell.exe -ExecutionPolicy Bypass -File &quot;@(PowerShellScript)&quot; &quot;$(MSBuildProjectDirectory)&quot;" ContinueOnError="false" />
    <ItemGroup>
      <Compile Include="LifecycleManagement\LifecycleServiceTypes.g.cs" Condition="Exists('LifecycleManagement\LifecycleServiceTypes.g.cs')" />
    </ItemGroup>
  </Target>
  <Import Project="$(MSBuildToolsPath)\Microsoft.CSharp.targets" />
</Project><|MERGE_RESOLUTION|>--- conflicted
+++ resolved
@@ -180,11 +180,8 @@
     <Compile Include="Model\Mod\ModUpdateCheckResult.cs" />
     <Compile Include="Properties\AssemblyInfo.cs" />
     <Compile Include="Service\ApplicationService.cs" />
-<<<<<<< HEAD
-=======
     <Compile Include="Service\FileService.cs" />
     <Compile Include="Service\GeneralService.cs" />
->>>>>>> 175ccbc9
     <Compile Include="Service\HttpClientService.cs" />
     <Compile Include="Service\LogService.cs" />
     <Compile Include="Service\PromoteService.cs" />
