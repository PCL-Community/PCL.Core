﻿using System;
using System.Linq;
using System.Reflection;
using System.Threading;
using System.Threading.Tasks;

namespace PCL.Core.App.Tasks;

public struct VoidResult;

/// <summary>
/// 任务原型。<br/>
/// 若需要获取或修改任务信息，传入的委托第一个参数必须为 <see cref="TaskBase"/>。
/// </summary>
public class TaskBase : IObservableTaskStateSource, IObservableProgressSource
{
    public TaskBase()
    {
        Name = "";
        Delegate = () => { };
    }
    protected TaskBase(string name, CancellationToken? cancellationToken = null, string? description = null)
    {
        Name = name;
        Description = description;
        CancellationToken = cancellationToken;
        Delegate = () => { };
    }
    public TaskBase(string name, Delegate loadDelegate, CancellationToken? cancellationToken = null, string? description = null)
    {
        Name = name;
        Delegate = loadDelegate;
        CancellationToken = cancellationToken;
        Description = description;
        CancellationToken?.Register(() => { State = TaskState.Canceled; });
    }

    public event StateChangedHandler<double>? ProgressChanged;
    public event StateChangedHandler<TaskState>? StateChanged;

    event StateChangedHandler<double>? IStateChangedSource<double>.StateChanged
    {
        add => ProgressChanged += value;
        remove => ProgressChanged -= value;
    }
    event StateChangedHandler<TaskState>? IStateChangedSource<TaskState>.StateChanged
    {
        add => StateChanged += value;
        remove => StateChanged -= value;
    }

<<<<<<< HEAD
    private double _progress = 0;
=======
    public event StateChangedHandler<double>? ProgressChanged;
    public event StateChangedHandler<TaskState>? StateChanged;

>>>>>>> e0ff0f08
    /// <summary>
    /// 任务处理进度
    /// </summary>
    public double Progress
    {
<<<<<<< HEAD
        get => _progress;
        set
        {
            ProgressChanged?.Invoke(this, _progress, value);
            _progress = value;
        }
    }

    private TaskState _state = TaskState.Waiting;
    /// <summary>
    /// 任务状态
    /// </summary>
=======
        get;
        set
        {
            ProgressChanged?.Invoke(this, field, value);
            field = value;
        }
    } = 0;

    public string Name { get; }
    public string? Description { get; }

>>>>>>> e0ff0f08
    public TaskState State
    {
        get;
        set
        {
            StateChanged?.Invoke(this, field, value);
            field = value;
        }
<<<<<<< HEAD
    }
    
    public object? Result { get; protected set; }

    public string Name { get; protected set; }
    public string? Description { get; protected set; }

    protected CancellationToken? CancellationToken;

    protected readonly Delegate Delegate;
=======
    } = TaskState.Waiting;
>>>>>>> e0ff0f08

    public virtual object? Run(params object[] objects)
    {
        if (State != TaskState.Waiting)
            throw new Exception($"[TaskBase - {Name}] 运行失败：任务已执行");
        State = TaskState.Running;
        try
        {
            var paramTypes = Delegate.GetMethodInfo().GetParameters();
            if (paramTypes.Length == 0 || !paramTypes.First().ParameterType.IsAssignableTo(typeof(TaskBase))) 
                Result = Delegate.DynamicInvoke(objects);
            else
                Result = Delegate.DynamicInvoke([this, ..objects]);
            CancellationToken?.ThrowIfCancellationRequested();
            Progress = 1;
            State = TaskState.Completed;
            return Result;
        }
        catch (Exception)
        {
            if (!(CancellationToken?.IsCancellationRequested ?? false))
                State = TaskState.Failed;
            throw;
        }
    }

    public virtual async Task<object?> RunAsync(params object[] objects)
    {
        if (CancellationToken != null)
            return Result = await Task.Run(() => Run(objects), cancellationToken: (CancellationToken)CancellationToken);
        return Result = await Task.Run(() => Run(objects));
    }

    public virtual void RunBackground(params object[] objects)
        => RunAsync(objects).Start();

    public void RegisterCancellationToken(CancellationToken? cancellationToken)
        => CancellationToken = cancellationToken;

    public Type ResultType { get => Delegate.Method.ReturnType; }
}

/// <summary>
/// 任务原型。<br/>
/// 若需要获取或修改任务信息，传入的委托第一个参数必须为 <see cref="TaskBase"/> 或 <see cref="TaskBase{TResult}"/>。
/// </summary>
/// <typeparam name="TResult">返回类型</typeparam>
public class TaskBase<TResult> : TaskBase
{
    public TaskBase() : base() { }
    protected TaskBase(string name, CancellationToken? cancellationToken = null, string? description = null) : base(name, cancellationToken, description) { }
    public TaskBase(string name, Delegate loadDelegate, CancellationToken? cancellationToken = null, string? description = null) : base(name, loadDelegate, cancellationToken, description) { }

    public new TResult? Result { get; protected set; }

    public new virtual TResult Run(params object[] objects)
    {
        if (State != TaskState.Waiting)
            throw new Exception($"[TaskBase - {Name}] 运行失败：任务已执行");
        State = TaskState.Running;
        try
        {
            var paramTypes = Delegate.GetMethodInfo().GetParameters();
            if (paramTypes.Length == 0 || (!paramTypes.First().ParameterType.IsAssignableTo(typeof(TaskBase<TResult>)) && paramTypes.First().ParameterType != typeof(TaskBase)))
                Result = (TResult)(Delegate.DynamicInvoke(objects) ?? new object());
            else
                Result = (TResult)(Delegate.DynamicInvoke([this, ..objects]) ?? new object());
            CancellationToken?.ThrowIfCancellationRequested();
            Progress = 1;
            State = TaskState.Completed;
            return Result;
        }
        catch (Exception)
        {
            if (!(CancellationToken?.IsCancellationRequested ?? false))
                State = TaskState.Failed;
            throw;
        }
    }

    public new virtual async Task<TResult> RunAsync(params object[] objects)
    {
        if (CancellationToken != null)
            return Result = await Task.Run(() => Run(objects), cancellationToken: (CancellationToken)CancellationToken);
        return Result = await Task.Run(() => Run(objects));
    }

    public override void RunBackground(params object[] objects)
        => RunAsync(objects).Start();

    public new Type ResultType => typeof(TResult);
}<|MERGE_RESOLUTION|>--- conflicted
+++ resolved
@@ -1,4 +1,4 @@
-﻿using System;
+using System;
 using System.Linq;
 using System.Reflection;
 using System.Threading;
@@ -49,32 +49,11 @@
         remove => StateChanged -= value;
     }
 
-<<<<<<< HEAD
-    private double _progress = 0;
-=======
-    public event StateChangedHandler<double>? ProgressChanged;
-    public event StateChangedHandler<TaskState>? StateChanged;
-
->>>>>>> e0ff0f08
     /// <summary>
     /// 任务处理进度
     /// </summary>
     public double Progress
     {
-<<<<<<< HEAD
-        get => _progress;
-        set
-        {
-            ProgressChanged?.Invoke(this, _progress, value);
-            _progress = value;
-        }
-    }
-
-    private TaskState _state = TaskState.Waiting;
-    /// <summary>
-    /// 任务状态
-    /// </summary>
-=======
         get;
         set
         {
@@ -83,10 +62,9 @@
         }
     } = 0;
 
-    public string Name { get; }
-    public string? Description { get; }
-
->>>>>>> e0ff0f08
+    /// <summary>
+    /// 任务状态
+    /// </summary>
     public TaskState State
     {
         get;
@@ -95,8 +73,7 @@
             StateChanged?.Invoke(this, field, value);
             field = value;
         }
-<<<<<<< HEAD
-    }
+    } = TaskState.Waiting;
     
     public object? Result { get; protected set; }
 
@@ -106,9 +83,6 @@
     protected CancellationToken? CancellationToken;
 
     protected readonly Delegate Delegate;
-=======
-    } = TaskState.Waiting;
->>>>>>> e0ff0f08
 
     public virtual object? Run(params object[] objects)
     {
