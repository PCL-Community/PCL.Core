--- conflicted
+++ resolved
@@ -44,16 +44,12 @@
     </PropertyGroup>
     <!-- 通用引用 -->
     <ItemGroup>
-<<<<<<< HEAD
-        <PackageReference Include="fNbt" Version="1.0.0" />
-=======
         <PackageReference Include="Microsoft.CSharp" Version="4.7.0" />
         <PackageReference Include="System.Management" Version="8.0.0" />
->>>>>>> 183e7bdd
         <PackageReference Include="Microsoft.Extensions.Http" Version="9.0.8" />
         <PackageReference Include="Polly" Version="8.6.2" />
         <PackageReference Include="SharpZipLib" Version="1.4.2" />
-        <PackageReference Include="System.Text.Json" Version="9.0.8" />
+        <PackageReference Include="System.Text.Json" Version="9.0.7" />
         <PackageReference Include="LiteDB" Version="5.0.21" />
         <PackageReference Include="Microsoft.Toolkit.Uwp.Notifications" Version="7.1.3" />
     </ItemGroup>
