﻿using System;
using System.Net.Http;
using System.Text;
using System.Threading;
using System.Text.Json.Nodes;
using System.Threading.Tasks;
using PCL.Core.App;
using PCL.Core.Utils.OS;
using PCL.Core.Net;
using PCL.Core.Logging;
using PCL.Core.UI;

namespace PCL.Core.Link.Natayark;

public class NaidUser
{
    public int Id { get; set; }
    public string? Email { get; set; }
    public string? Username { get; set; }
    public string? AccessToken { get; set; }
    public string? RefreshToken { get; set; }
    /// <summary>
    /// Natayark ID 状态，1 为正常
    /// </summary>
    public int Status { get; set; }
    public bool IsRealNamed { get; set; }
    public string? LastIp { get; set; }

}

public static class NatayarkProfileManager
{
    private const string LogModule = "Link";

    public static NaidUser NaidProfile { get; private set; } = new();

    private static bool _isGettingData = false;
    public static void GetNaidData(string token, bool isRefresh = false, bool isRetry = false)
        => Task.Run(() => GetNaidDataAsync(token, isRefresh, isRetry));

    public static async Task GetNaidDataAsync(string token, bool isRefresh = false, bool isRetry = false)
    {
        if (_isGettingData) throw new InvalidOperationException("请勿重复操作");
        _isGettingData = true;
        try
        {
            // 获取 AccessToken 和 RefreshToken
            var requestData =
                $"grant_type={(isRefresh ? "refresh_token" : "authorization_code")}" +
                $"&client_id={EnvironmentInterop.GetSecret("NAID_CLIENT_ID")}" +
                $"&client_secret={EnvironmentInterop.GetSecret("NAID_CLIENT_SECRET")}" +
                $"&{(isRefresh ? "refresh_token" : "code")}={token}" +
                $"&redirect_uri=http://localhost:29992/callback";
            Thread.Sleep(50); // 搁这让电脑休息半秒吗
            var httpContent = new StringContent(requestData, Encoding.UTF8, "application/x-www-form-urlencoded");
            using var oauthResponse = await HttpRequestBuilder
                .Create("https://account.naids.com/api/oauth2/token", HttpMethod.Post)
                .WithContent(httpContent)
                .SendAsync(true);
            var result = await oauthResponse.AsStringAsync();
            if (result == null) throw new Exception("获取 AccessToken 与 RefreshToken 失败，返回内容为空");

            var data = JsonNode.Parse(result);
            var accessToken = data?["access_token"]?.ToString();
            var refreshToken = data?["refresh_token"]?.ToString();
            if (data == null || accessToken == null || refreshToken == null)
                throw new Exception("获取 AccessToken 与 RefreshToken 失败，解析返回内容失败");
            NaidProfile.AccessToken = accessToken;
            NaidProfile.RefreshToken = refreshToken;
            var expiresAt = data["refresh_token_expires_at"]!.ToString();

            // 获取用户信息
            using var userDataResponse = await HttpRequestBuilder
                .Create("https://account.naids.com/api/api/user/data", HttpMethod.Get)
                .WithBearerToken(NaidProfile.AccessToken)
                .SendAsync(true);
            var receivedUserData = await userDataResponse.AsStringAsync();
            if (receivedUserData == null) throw new Exception("获取 Natayark 用户信息失败，返回内容为空");
            var userData = JsonNode.Parse(receivedUserData)?["data"];
            if (userData == null) throw new Exception("获取 Natayark 用户信息失败，解析返回内容失败");

            NaidProfile.Id = userData["id"]?.GetValue<int>() ?? 0;
            NaidProfile.Username = userData["username"]?.ToString() ?? string.Empty;
            NaidProfile.Email = userData["email"]?.ToString() ?? string.Empty;
            NaidProfile.Status = userData["status"]?.GetValue<int>() ?? 0;
            NaidProfile.IsRealNamed = userData["realname"]?.GetValue<bool>() ?? false;
            NaidProfile.LastIp = userData["last_ip"]?.ToString() ?? string.Empty;

            // 保存数据
            Config.Link.NaidRefreshToken = NaidProfile.RefreshToken;
            Config.Link.NaidRefreshExpireTime = expiresAt;
        }
        catch (Exception ex)
        {
            if (isRetry)
            {
                NaidProfile = new NaidUser();
                Config.Link.NaidRefreshToken = string.Empty;
                WarnLog("获取 Natayark 用户数据失败，请尝试前往设置重新登录");
            }
            else
            {
                if(ex.Message.Contains("invalid access token"))
                {
                    WarnLog("Naid Access Token 无效，尝试刷新登录");
<<<<<<< HEAD
                    await GetNaidDataAsync(Setup.Link.NaidRefreshToken, true, true);
=======
                    await GetNaidDataSync(Config.Link.NaidRefreshToken, true, true);
>>>>>>> 16b16af9
                }
                else if (ex.Message.Contains("invalid_grant"))
                {
                    WarnLog("Naid 验证代码无效");
                }
                else if (ex.Message.Contains("401"))
                {
                    NaidProfile = new NaidUser();
                    Config.Link.NaidRefreshToken = string.Empty;
                    WarnLog("Natayark 账号信息已过期，请前往设置重新登录！");
                }
                else
                {
                    NaidProfile = new NaidUser();
                    Config.Link.NaidRefreshToken = string.Empty;
                    WarnLog("Naid 登录失败，请尝试前往设置重新登录");
                }
            }
            throw;

            void WarnLog(string msg)
            {
                LogWrapper.Warn(ex, LogModule, msg);
                HintWrapper.Show(msg, HintTheme.Error);
            }
        }
        finally
        {
            _isGettingData = false;
        }
    }
}<|MERGE_RESOLUTION|>--- conflicted
+++ resolved
@@ -103,11 +103,7 @@
                 if(ex.Message.Contains("invalid access token"))
                 {
                     WarnLog("Naid Access Token 无效，尝试刷新登录");
-<<<<<<< HEAD
-                    await GetNaidDataAsync(Setup.Link.NaidRefreshToken, true, true);
-=======
-                    await GetNaidDataSync(Config.Link.NaidRefreshToken, true, true);
->>>>>>> 16b16af9
+                    await GetNaidDataAsync(Config.Link.NaidRefreshToken, true, true);
                 }
                 else if (ex.Message.Contains("invalid_grant"))
                 {
