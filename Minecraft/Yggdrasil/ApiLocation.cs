--- conflicted
+++ resolved
@@ -1,38 +1,26 @@
-﻿using System;
-using System.Linq;
-using System.Net.Http;
-using System.Threading.Tasks;
-using PCL.Core.Net;
-
-namespace PCL.Core.Minecraft.Yggdrasil;
-
-public static class ApiLocation
-{
-    public static async Task<string> TryRequestAsync(string address)
-    {
-<<<<<<< HEAD
-        if (!address.StartsWith("http")) address = $"https://{address}";
-        using var response = (await HttpRequestBuilder.Create(address, HttpMethod.Head).GetResponseAsync());
-        response.Headers
-            .TryGetValues("X-Authlib-Injector-Api-Location", out var apiAddresses);
-        var currentApiAddr = new Uri(address);
-        if (apiAddresses is null) return string.Empty;
-        var apiAddr = apiAddresses.First() ?? "";
-        if (string.IsNullOrEmpty(apiAddr)) return address;
-        if (apiAddr.StartsWith(currentApiAddr.Scheme)) return apiAddr;
-=======
-        var originAddr = address.StartsWith("http") ? address : $"https://{address}";
-        var originUri = new Uri(originAddr);
-        using var response = await HttpRequestBuilder.Create(originAddr, HttpMethod.Head).SendAsync();
-        response.TryGetHeader("X-Authlib-Injector-Api-Location", out var responses);
-        if (responses.Length == 0) return originAddr;
-        var resultAddr = responses.First();
-        if (string.IsNullOrEmpty(resultAddr)) return originAddr;
-        if (resultAddr.StartsWith(originUri.Scheme)) return resultAddr;
->>>>>>> 46bab54c
-        // 不允许 HTTPS 降 HTTP
-        if (resultAddr.StartsWith("http:") && originUri.Scheme == "https") return resultAddr.Replace("http","https");
-        return new Uri(originUri, resultAddr).ToString();   
-    }
-}
-
+﻿using System;
+using System.Linq;
+using System.Net.Http;
+using System.Threading.Tasks;
+using PCL.Core.Net;
+
+namespace PCL.Core.Minecraft.Yggdrasil;
+
+public static class ApiLocation
+{
+    public static async Task<string> TryRequestAsync(string address)
+    {
+        var originAddr = address.StartsWith("http") ? address : $"https://{address}";
+        var originUri = new Uri(originAddr);
+        using var response = await HttpRequestBuilder.Create(originAddr, HttpMethod.Head).SendAsync();
+        response.TryGetHeader("X-Authlib-Injector-Api-Location", out var responses);
+        if (responses.Length == 0) return originAddr;
+        var resultAddr = responses.First();
+        if (string.IsNullOrEmpty(resultAddr)) return originAddr;
+        if (resultAddr.StartsWith(originUri.Scheme)) return resultAddr;
+        // 不允许 HTTPS 降 HTTP
+        if (resultAddr.StartsWith("http:") && originUri.Scheme == "https") return resultAddr.Replace("http","https");
+        return new Uri(originUri, resultAddr).ToString();   
+    }
+}
+