<?xml version="1.0" encoding="utf-8"?>
<Project ToolsVersion="15.0" xmlns="http://schemas.microsoft.com/developer/msbuild/2003">
  <Import Project="..\packages\Microsoft.Net.Compilers.Toolset.4.14.0\build\Microsoft.Net.Compilers.Toolset.props" Condition="Exists('..\packages\Microsoft.Net.Compilers.Toolset.4.14.0\build\Microsoft.Net.Compilers.Toolset.props')" />
  <Import Project="$(MSBuildExtensionsPath)\$(MSBuildToolsVersion)\Microsoft.Common.props" Condition="Exists('$(MSBuildExtensionsPath)\$(MSBuildToolsVersion)\Microsoft.Common.props')" />
  <PropertyGroup>
    <Configuration Condition=" '$(Configuration)' == '' ">Release</Configuration>
    <Platform Condition=" '$(Platform)' == '' ">AnyCPU</Platform>
    <ProjectGuid>{A0C2209D-64FB-4C11-9459-8E86304B6F94}</ProjectGuid>
    <OutputType>Library</OutputType>
    <AppDesignerFolder>Properties</AppDesignerFolder>
    <RootNamespace>PCL.Core</RootNamespace>
    <AssemblyName>PCL.Core</AssemblyName>
    <TargetFrameworkVersion>v4.8.1</TargetFrameworkVersion>
    <FileAlignment>512</FileAlignment>
    <Deterministic>true</Deterministic>
    <LangVersion>12</LangVersion>
    <Nullable>enable</Nullable>
  </PropertyGroup>
  <PropertyGroup Condition=" '$(Configuration)|$(Platform)' == 'Debug|AnyCPU' ">
    <DebugSymbols>true</DebugSymbols>
    <DebugType>full</DebugType>
    <Optimize>false</Optimize>
    <OutputPath>bin\Debug\</OutputPath>
    <DefineConstants>DEBUG;TRACE</DefineConstants>
    <ErrorReport>prompt</ErrorReport>
    <WarningLevel>4</WarningLevel>
  </PropertyGroup>
  <PropertyGroup Condition=" '$(Configuration)|$(Platform)' == 'Release|AnyCPU' ">
    <DebugType>pdbonly</DebugType>
    <Optimize>true</Optimize>
    <OutputPath>bin\Release\</OutputPath>
    <DefineConstants>TRACE</DefineConstants>
    <ErrorReport>prompt</ErrorReport>
    <WarningLevel>4</WarningLevel>
  </PropertyGroup>
  <PropertyGroup Condition="'$(Configuration)|$(Platform)' == 'Debug|ARM64'">
    <DebugSymbols>true</DebugSymbols>
    <OutputPath>bin\ARM64\Debug\</OutputPath>
    <DefineConstants>DEBUG;TRACE</DefineConstants>
    <DebugType>full</DebugType>
    <PlatformTarget>ARM64</PlatformTarget>
    <ErrorReport>prompt</ErrorReport>
  </PropertyGroup>
  <PropertyGroup Condition="'$(Configuration)|$(Platform)' == 'Release|ARM64'">
    <OutputPath>bin\ARM64\Release\</OutputPath>
    <DefineConstants>TRACE</DefineConstants>
    <Optimize>true</Optimize>
    <DebugType>pdbonly</DebugType>
    <PlatformTarget>ARM64</PlatformTarget>
    <ErrorReport>prompt</ErrorReport>
  </PropertyGroup>
  <PropertyGroup Condition="'$(Configuration)|$(Platform)' == 'Debug|x64'">
    <DebugSymbols>true</DebugSymbols>
    <OutputPath>bin\x64\Debug\</OutputPath>
    <DefineConstants>DEBUG;TRACE</DefineConstants>
    <DebugType>full</DebugType>
    <PlatformTarget>x64</PlatformTarget>
    <ErrorReport>prompt</ErrorReport>
  </PropertyGroup>
  <PropertyGroup Condition="'$(Configuration)|$(Platform)' == 'Release|x64'">
    <OutputPath>bin\x64\Release\</OutputPath>
    <DefineConstants>TRACE</DefineConstants>
    <Optimize>true</Optimize>
    <DebugType>pdbonly</DebugType>
    <PlatformTarget>x64</PlatformTarget>
    <ErrorReport>prompt</ErrorReport>
  </PropertyGroup>
  <PropertyGroup Condition="'$(Configuration)|$(Platform)' == 'Beta|AnyCPU'">
    <OutputPath>bin\Beta\</OutputPath>
    <DefineConstants>TRACE</DefineConstants>
    <Optimize>true</Optimize>
    <DebugType>pdbonly</DebugType>
    <PlatformTarget>AnyCPU</PlatformTarget>
    <ErrorReport>prompt</ErrorReport>
  </PropertyGroup>
  <PropertyGroup Condition="'$(Configuration)|$(Platform)' == 'Beta|ARM64'">
    <OutputPath>bin\ARM64\Beta\</OutputPath>
    <DefineConstants>TRACE</DefineConstants>
    <Optimize>true</Optimize>
    <DebugType>pdbonly</DebugType>
    <PlatformTarget>ARM64</PlatformTarget>
    <ErrorReport>prompt</ErrorReport>
  </PropertyGroup>
  <PropertyGroup Condition="'$(Configuration)|$(Platform)' == 'Beta|x64'">
    <OutputPath>bin\x64\Beta\</OutputPath>
    <DefineConstants>TRACE</DefineConstants>
    <Optimize>true</Optimize>
    <DebugType>pdbonly</DebugType>
    <PlatformTarget>x64</PlatformTarget>
    <ErrorReport>prompt</ErrorReport>
  </PropertyGroup>
  <ItemGroup>
    <Reference Include="mscorlib" />
    <Reference Include="PresentationCore" />
    <Reference Include="PresentationFramework" />
    <Reference Include="System" />
    <Reference Include="System.Core" />
    <Reference Include="System.IO.Compression" />
    <Reference Include="System.Management" />
    <Reference Include="System.Numerics" />
    <Reference Include="System.Xaml" />
    <Reference Include="System.Xml.Linq" />
    <Reference Include="System.Data.DataSetExtensions" />
    <Reference Include="Microsoft.CSharp" />
    <Reference Include="System.Data" />
    <Reference Include="System.Net.Http" />
    <Reference Include="System.Xml" />
    <Reference Include="WindowsBase" />
  </ItemGroup>
  <ItemGroup>
    <PackageReference Include="Microsoft.Net.Compilers.Toolset" Version="4.14.0">
      <PrivateAssets>all</PrivateAssets>
      <IncludeAssets>runtime; build; native; contentfiles; analyzers; buildtransitive</IncludeAssets>
    </PackageReference>
    <PackageReference Include="PolySharp" Version="1.15.0">
      <PrivateAssets>all</PrivateAssets>
      <IncludeAssets>runtime; build; native; contentfiles; analyzers; buildtransitive</IncludeAssets>
    </PackageReference>
    <PackageReference Include="SharpZipLib" Version="1.4.2" />
    <PackageReference Include="System.Text.Json" Version="9.0.6" />
  </ItemGroup>
  <ItemGroup>
    <Compile Include="Controls\BlurBorder.cs" />
    <Compile Include="Helper\BackgroundPresenter.cs" />
    <Compile Include="Helper\ByteHelper.cs" />
    <Compile Include="Helper\EncryptHelper.cs" />
    <Compile Include="Helper\HashHelper.cs" />
    <Compile Include="Helper\Identify.cs" />
    <Compile Include="Helper\JavaManage.cs" />
    <Compile Include="Helper\MathHelper.cs" />
    <Compile Include="Helper\Configure\IConfigure.cs" />
    <Compile Include="Helper\Configure\IniConfigure.cs" />
    <Compile Include="Helper\Configure\JsonConfigure.cs" />
    <Compile Include="Helper\Diff\BsDiff.cs" />
    <Compile Include="Helper\Diff\IBinaryDiff.cs" />
    <Compile Include="Helper\LogWrapper.cs" />
    <Compile Include="Helper\NativeInterop.cs" />
    <Compile Include="Helper\SemVer.cs" />
    <Compile Include="Helper\VarInt.cs" />
    <Compile Include="LifecycleManagement\ILifecycleLogService.cs" />
    <Compile Include="LifecycleManagement\ILifecycleService.cs" />
    <Compile Include="LifecycleManagement\Lifecycle.cs" />
    <Compile Include="LifecycleManagement\LifecycleActionLevel.cs" />
    <Compile Include="LifecycleManagement\LifecycleContext.cs" />
    <Compile Include="LifecycleManagement\LifecycleLogItem.cs" />
    <Compile Include="LifecycleManagement\LifecycleLogLevel.cs" />
    <Compile Include="LifecycleManagement\LifecycleService.cs" />
    <Compile Include="LifecycleManagement\LifecycleServiceInfo.cs" />
    <Compile Include="LifecycleManagement\LifecycleState.cs" />
    <Compile Include="Model\Java.cs" />
    <Compile Include="Model\ResourceProject\Curseforge\CurseforgeAuthors.cs" />
    <Compile Include="Model\ResourceProject\Curseforge\CurseforgeCategories.cs" />
    <Compile Include="Model\ResourceProject\Curseforge\CurseforgeFile.cs" />
    <Compile Include="Model\ResourceProject\Curseforge\CurseforgeHashes.cs" />
    <Compile Include="Model\ResourceProject\Curseforge\CurseforgeLinks.cs" />
    <Compile Include="Model\ResourceProject\Curseforge\CurseforgePictures.cs" />
    <Compile Include="Model\ResourceProject\Curseforge\CurseforgeProject.cs" />
    <Compile Include="Model\ResourceProject\Curseforge\CurseforgeResponseData.cs" />
    <Compile Include="Model\ResourceProject\Modrinth\ModrinthDonationUrl.cs" />
    <Compile Include="Model\ResourceProject\Modrinth\ModrinthGallery.cs" />
    <Compile Include="Model\ResourceProject\Modrinth\ModrinthLicense.cs" />
    <Compile Include="Model\ResourceProject\Modrinth\ModrinthModeratorMessage.cs" />
    <Compile Include="Model\ResourceProject\Modrinth\ModrinthProject.cs" />
    <Compile Include="Properties\AssemblyInfo.cs" />
    <Compile Include="Service\ApplicationService.cs" />
    <Compile Include="Service\LogService.cs" />
    <Compile Include="Service\RpcService.cs" />
    <Compile Include="Service\MainWindowService.cs" />
    <Compile Include="Utils\AtomicVariable.cs" />
    <Compile Include="Utils\ExpandoObjectConverter.cs" />
<<<<<<< HEAD
    <Compile Include="Utils\Logger\Logger.cs" />
    <Compile Include="Utils\Logger\LoggerConfiguration.cs" />
    <Compile Include="Utils\Logger\LoggerSegmentMode.cs" />
=======
    <Compile Include="Utils\Modpack\CurseForge.cs" />
    <Compile Include="Utils\Mod\CurseForge.cs" />
    <Compile Include="Utils\Network.cs" />
    <Compile Include="Utils\Override.cs" />
>>>>>>> 06b33994
    <Compile Include="Utils\PEHeaderReader.cs" />
    <Compile Include="Utils\RoutedWebServer.cs" />
    <Compile Include="Utils\StringStream.cs" />
    <Compile Include="Utils\System.Runtime.CompilerServices.cs" />
    <Compile Include="Utils\WebServer.cs" />
  </ItemGroup>
  <!-- 生成 LifecycleServiceTypes 类的自定义任务 -->
  <Target Name="GenerateLifecycleServiceTypes" BeforeTargets="CoreCompile">
    <Message Text="Generating LifecycleServiceTypes class..." Importance="normal" />
    <ItemGroup>
      <PowerShellScript Include="$(MSBuildProjectDirectory)\LifecycleManagement\LifecycleServiceTypesGenerator.ps1" />
    </ItemGroup>
    <Exec Command="powershell.exe -ExecutionPolicy Bypass -File &quot;@(PowerShellScript)&quot; &quot;$(MSBuildProjectDirectory)&quot;" ContinueOnError="false" />
    <ItemGroup>
      <Compile Include="LifecycleManagement\LifecycleServiceTypes.g.cs" Condition="Exists('LifecycleManagement\LifecycleServiceTypes.g.cs')" />
    </ItemGroup>
  </Target>
  <Import Project="$(MSBuildToolsPath)\Microsoft.CSharp.targets" />
</Project><|MERGE_RESOLUTION|>--- conflicted
+++ resolved
@@ -168,16 +168,13 @@
     <Compile Include="Service\MainWindowService.cs" />
     <Compile Include="Utils\AtomicVariable.cs" />
     <Compile Include="Utils\ExpandoObjectConverter.cs" />
-<<<<<<< HEAD
     <Compile Include="Utils\Logger\Logger.cs" />
     <Compile Include="Utils\Logger\LoggerConfiguration.cs" />
     <Compile Include="Utils\Logger\LoggerSegmentMode.cs" />
-=======
     <Compile Include="Utils\Modpack\CurseForge.cs" />
     <Compile Include="Utils\Mod\CurseForge.cs" />
     <Compile Include="Utils\Network.cs" />
     <Compile Include="Utils\Override.cs" />
->>>>>>> 06b33994
     <Compile Include="Utils\PEHeaderReader.cs" />
     <Compile Include="Utils\RoutedWebServer.cs" />
     <Compile Include="Utils\StringStream.cs" />
