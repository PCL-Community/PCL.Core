<?xml version="1.0" encoding="utf-8"?>
<Project ToolsVersion="15.0" xmlns="http://schemas.microsoft.com/developer/msbuild/2003">
  <Import Project="$(MSBuildExtensionsPath)\$(MSBuildToolsVersion)\Microsoft.Common.props" Condition="Exists('$(MSBuildExtensionsPath)\$(MSBuildToolsVersion)\Microsoft.Common.props')" />
  <PropertyGroup>
    <Configuration Condition=" '$(Configuration)' == '' ">Release</Configuration>
    <Platform Condition=" '$(Platform)' == '' ">AnyCPU</Platform>
    <ProjectGuid>{A0C2209D-64FB-4C11-9459-8E86304B6F94}</ProjectGuid>
    <OutputType>Library</OutputType>
    <AppDesignerFolder>Properties</AppDesignerFolder>
    <RootNamespace>PCL.Core</RootNamespace>
    <AssemblyName>PCL.Core</AssemblyName>
    <TargetFrameworkVersion>v4.8.1</TargetFrameworkVersion>
    <FileAlignment>512</FileAlignment>
    <Deterministic>true</Deterministic>
    <LangVersion>12</LangVersion>
    <Nullable>enable</Nullable>
  </PropertyGroup>
  <PropertyGroup Condition=" '$(Configuration)|$(Platform)' == 'Debug|AnyCPU' ">
    <DebugSymbols>true</DebugSymbols>
    <DebugType>full</DebugType>
    <Optimize>false</Optimize>
    <OutputPath>bin\Debug\</OutputPath>
    <DefineConstants>DEBUG;TRACE</DefineConstants>
    <ErrorReport>prompt</ErrorReport>
    <WarningLevel>4</WarningLevel>
  </PropertyGroup>
  <PropertyGroup Condition=" '$(Configuration)|$(Platform)' == 'Release|AnyCPU' ">
    <DebugType>pdbonly</DebugType>
    <Optimize>true</Optimize>
    <OutputPath>bin\Release\</OutputPath>
    <DefineConstants>TRACE</DefineConstants>
    <ErrorReport>prompt</ErrorReport>
    <WarningLevel>4</WarningLevel>
  </PropertyGroup>
  <PropertyGroup Condition="'$(Configuration)|$(Platform)' == 'Debug|ARM64'">
    <DebugSymbols>true</DebugSymbols>
    <OutputPath>bin\ARM64\Debug\</OutputPath>
    <DefineConstants>DEBUG;TRACE</DefineConstants>
    <DebugType>full</DebugType>
    <PlatformTarget>ARM64</PlatformTarget>
    <ErrorReport>prompt</ErrorReport>
  </PropertyGroup>
  <PropertyGroup Condition="'$(Configuration)|$(Platform)' == 'Release|ARM64'">
    <OutputPath>bin\ARM64\Release\</OutputPath>
    <DefineConstants>TRACE</DefineConstants>
    <Optimize>true</Optimize>
    <DebugType>pdbonly</DebugType>
    <PlatformTarget>ARM64</PlatformTarget>
    <ErrorReport>prompt</ErrorReport>
  </PropertyGroup>
  <PropertyGroup Condition="'$(Configuration)|$(Platform)' == 'Debug|x64'">
    <DebugSymbols>true</DebugSymbols>
    <OutputPath>bin\x64\Debug\</OutputPath>
    <DefineConstants>DEBUG;TRACE</DefineConstants>
    <DebugType>full</DebugType>
    <PlatformTarget>x64</PlatformTarget>
    <ErrorReport>prompt</ErrorReport>
  </PropertyGroup>
  <PropertyGroup Condition="'$(Configuration)|$(Platform)' == 'Release|x64'">
    <OutputPath>bin\x64\Release\</OutputPath>
    <DefineConstants>TRACE</DefineConstants>
    <Optimize>true</Optimize>
    <DebugType>pdbonly</DebugType>
    <PlatformTarget>x64</PlatformTarget>
    <ErrorReport>prompt</ErrorReport>
  </PropertyGroup>
  <PropertyGroup Condition="'$(Configuration)|$(Platform)' == 'Beta|AnyCPU'">
    <OutputPath>bin\Beta\</OutputPath>
    <DefineConstants>TRACE</DefineConstants>
    <Optimize>true</Optimize>
    <DebugType>pdbonly</DebugType>
    <PlatformTarget>AnyCPU</PlatformTarget>
    <ErrorReport>prompt</ErrorReport>
  </PropertyGroup>
  <PropertyGroup Condition="'$(Configuration)|$(Platform)' == 'Beta|ARM64'">
    <OutputPath>bin\ARM64\Beta\</OutputPath>
    <DefineConstants>TRACE</DefineConstants>
    <Optimize>true</Optimize>
    <DebugType>pdbonly</DebugType>
    <PlatformTarget>ARM64</PlatformTarget>
    <ErrorReport>prompt</ErrorReport>
  </PropertyGroup>
  <PropertyGroup Condition="'$(Configuration)|$(Platform)' == 'Beta|x64'">
    <OutputPath>bin\x64\Beta\</OutputPath>
    <DefineConstants>TRACE</DefineConstants>
    <Optimize>true</Optimize>
    <DebugType>pdbonly</DebugType>
    <PlatformTarget>x64</PlatformTarget>
    <ErrorReport>prompt</ErrorReport>
  </PropertyGroup>
  <ItemGroup>
    <Reference Include="ICSharpCode.SharpZipLib, Version=1.4.2.13, Culture=neutral, PublicKeyToken=1b03e6acf1164f73, processorArchitecture=MSIL">
      <HintPath>..\packages\SharpZipLib.1.4.2\lib\netstandard2.0\ICSharpCode.SharpZipLib.dll</HintPath>
    </Reference>
    <Reference Include="Microsoft.Bcl.AsyncInterfaces, Version=9.0.0.6, Culture=neutral, PublicKeyToken=cc7b13ffcd2ddd51, processorArchitecture=MSIL">
      <HintPath>..\packages\Microsoft.Bcl.AsyncInterfaces.9.0.6\lib\net462\Microsoft.Bcl.AsyncInterfaces.dll</HintPath>
    </Reference>
    <Reference Include="mscorlib" />
    <Reference Include="PresentationCore" />
    <Reference Include="PresentationFramework" />
    <Reference Include="System" />
    <Reference Include="System.Buffers, Version=4.0.5.0, Culture=neutral, PublicKeyToken=cc7b13ffcd2ddd51, processorArchitecture=MSIL">
      <HintPath>..\packages\System.Buffers.4.6.1\lib\net462\System.Buffers.dll</HintPath>
    </Reference>
    <Reference Include="System.Core" />
    <Reference Include="System.IO.Compression" />
    <Reference Include="System.IO.Pipelines, Version=9.0.0.6, Culture=neutral, PublicKeyToken=cc7b13ffcd2ddd51, processorArchitecture=MSIL">
      <HintPath>..\packages\System.IO.Pipelines.9.0.6\lib\net462\System.IO.Pipelines.dll</HintPath>
    </Reference>
    <Reference Include="System.Memory, Version=4.0.5.0, Culture=neutral, PublicKeyToken=cc7b13ffcd2ddd51, processorArchitecture=MSIL">
      <HintPath>..\packages\System.Memory.4.6.3\lib\net462\System.Memory.dll</HintPath>
    </Reference>
    <Reference Include="System.Numerics" />
    <Reference Include="System.Numerics.Vectors, Version=4.1.6.0, Culture=neutral, PublicKeyToken=b03f5f7f11d50a3a, processorArchitecture=MSIL">
      <HintPath>..\packages\System.Numerics.Vectors.4.6.1\lib\net462\System.Numerics.Vectors.dll</HintPath>
    </Reference>
    <Reference Include="System.Runtime.CompilerServices.Unsafe, Version=6.0.3.0, Culture=neutral, PublicKeyToken=b03f5f7f11d50a3a, processorArchitecture=MSIL">
      <HintPath>..\packages\System.Runtime.CompilerServices.Unsafe.6.1.2\lib\net462\System.Runtime.CompilerServices.Unsafe.dll</HintPath>
    </Reference>
    <Reference Include="System.Text.Encodings.Web, Version=9.0.0.6, Culture=neutral, PublicKeyToken=cc7b13ffcd2ddd51, processorArchitecture=MSIL">
      <HintPath>..\packages\System.Text.Encodings.Web.9.0.6\lib\net462\System.Text.Encodings.Web.dll</HintPath>
    </Reference>
    <Reference Include="System.Text.Json, Version=9.0.0.6, Culture=neutral, PublicKeyToken=cc7b13ffcd2ddd51, processorArchitecture=MSIL">
      <HintPath>..\packages\System.Text.Json.9.0.6\lib\net462\System.Text.Json.dll</HintPath>
    </Reference>
    <Reference Include="System.Threading.Tasks.Extensions, Version=4.2.0.1, Culture=neutral, PublicKeyToken=cc7b13ffcd2ddd51, processorArchitecture=MSIL">
      <HintPath>..\packages\System.Threading.Tasks.Extensions.4.5.4\lib\net461\System.Threading.Tasks.Extensions.dll</HintPath>
    </Reference>
    <Reference Include="System.ValueTuple, Version=4.0.3.0, Culture=neutral, PublicKeyToken=cc7b13ffcd2ddd51, processorArchitecture=MSIL">
      <HintPath>..\packages\System.ValueTuple.4.5.0\lib\net47\System.ValueTuple.dll</HintPath>
    </Reference>
    <Reference Include="System.Xaml" />
    <Reference Include="System.Xml.Linq" />
    <Reference Include="System.Data.DataSetExtensions" />
    <Reference Include="Microsoft.CSharp" />
    <Reference Include="System.Data" />
    <Reference Include="System.Net.Http" />
    <Reference Include="System.Xml" />
    <Reference Include="WindowsBase" />
  </ItemGroup>
  <ItemGroup>
<<<<<<< HEAD
    <Compile Include="Controls\BlurBorder.cs" />
    <Compile Include="Helper\BackgroundPresenter.cs" />
    <Compile Include="Helper\BlurHelper.cs" />
    <Compile Include="Helper\JavaManage.cs" />
    <Compile Include="Helper\MathHelper.cs" />
=======
    <Compile Include="Helper\Configure\IConfigure.cs" />
    <Compile Include="Helper\Configure\IniConfigure.cs" />
    <Compile Include="Helper\Configure\JsonConfigure.cs" />
    <Compile Include="Helper\Diff\BsDiff.cs" />
    <Compile Include="Helper\Diff\IBinaryDiff.cs" />
    <Compile Include="Helper\JavaManage.cs" />
    <Compile Include="Helper\Logger\Logger.cs" />
    <Compile Include="Helper\Logger\LoggerConfiguration.cs" />
    <Compile Include="Helper\Logger\LoggerSegmentMode.cs" />
    <Compile Include="Helper\LogWrapper.cs" />
    <Compile Include="Helper\NativeInterop.cs" />
>>>>>>> 05645539
    <Compile Include="Helper\SemVer.cs" />
    <Compile Include="Helper\VarInt.cs" />
    <Compile Include="Model\Java.cs" />
    <Compile Include="Model\ResourceProject\Curseforge\CurseforgeAuthors.cs" />
    <Compile Include="Model\ResourceProject\Curseforge\CurseforgeCategories.cs" />
    <Compile Include="Model\ResourceProject\Curseforge\CurseforgeFile.cs" />
    <Compile Include="Model\ResourceProject\Curseforge\CurseforgeHashes.cs" />
    <Compile Include="Model\ResourceProject\Curseforge\CurseforgeLinks.cs" />
    <Compile Include="Model\ResourceProject\Curseforge\CurseforgePictures.cs" />
    <Compile Include="Model\ResourceProject\Curseforge\CurseforgeProject.cs" />
    <Compile Include="Model\ResourceProject\Curseforge\CurseforgeResponseData.cs" />
    <Compile Include="Model\ResourceProject\Modrinth\ModrinthDonationUrl.cs" />
    <Compile Include="Model\ResourceProject\Modrinth\ModrinthGallery.cs" />
    <Compile Include="Model\ResourceProject\Modrinth\ModrinthLicense.cs" />
    <Compile Include="Model\ResourceProject\Modrinth\ModrinthModeratorMessage.cs" />
    <Compile Include="Model\ResourceProject\Modrinth\ModrinthProject.cs" />
    <Compile Include="Properties\AssemblyInfo.cs" />
    <Compile Include="Service\Rpc.cs" />
    <Compile Include="Service\RoutedWebServer.cs" />
    <Compile Include="Service\System.Runtime.CompilerServices.cs" />
    <Compile Include="Service\WebServer.cs" />
    <Compile Include="Utils\AtomicVariable.cs" />
    <Compile Include="Utils\ExpandoObjectConverter.cs" />
    <Compile Include="Utils\PEHeaderReader.cs" />
    <Compile Include="Utils\StringStream.cs" />
  </ItemGroup>
  <ItemGroup>
    <None Include="App.config" />
    <None Include="packages.config" />
  </ItemGroup>
  <ItemGroup />
  <Import Project="$(MSBuildToolsPath)\Microsoft.CSharp.targets" />
</Project><|MERGE_RESOLUTION|>--- conflicted
+++ resolved
@@ -139,13 +139,11 @@
     <Reference Include="WindowsBase" />
   </ItemGroup>
   <ItemGroup>
-<<<<<<< HEAD
     <Compile Include="Controls\BlurBorder.cs" />
     <Compile Include="Helper\BackgroundPresenter.cs" />
     <Compile Include="Helper\BlurHelper.cs" />
     <Compile Include="Helper\JavaManage.cs" />
     <Compile Include="Helper\MathHelper.cs" />
-=======
     <Compile Include="Helper\Configure\IConfigure.cs" />
     <Compile Include="Helper\Configure\IniConfigure.cs" />
     <Compile Include="Helper\Configure\JsonConfigure.cs" />
@@ -157,7 +155,6 @@
     <Compile Include="Helper\Logger\LoggerSegmentMode.cs" />
     <Compile Include="Helper\LogWrapper.cs" />
     <Compile Include="Helper\NativeInterop.cs" />
->>>>>>> 05645539
     <Compile Include="Helper\SemVer.cs" />
     <Compile Include="Helper\VarInt.cs" />
     <Compile Include="Model\Java.cs" />
