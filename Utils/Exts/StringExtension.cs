﻿using System;
using System.Collections.Generic;
using System.ComponentModel;
using System.Diagnostics.CodeAnalysis;
using System.Globalization;
using System.Linq;
using System.Numerics;
using System.Reflection;
using System.Runtime.InteropServices;
using System.Security;
using System.Text;
using System.Text.RegularExpressions;

namespace PCL.Core.Utils.Exts;

public static class StringExtension
{
    public static object? Convert(string? value, Type targetType)
    {
        ArgumentNullException.ThrowIfNull(targetType);

        if (targetType == typeof(string)) return value;

        if (value is null)
        {
            if (!targetType.IsValueType || Nullable.GetUnderlyingType(targetType) != null) return null;
            return Activator.CreateInstance(targetType);
        }

        var converter = TypeDescriptor.GetConverter(targetType);

        if (converter.CanConvertFrom(typeof(string)))
        {
            var c = converter.ConvertFromInvariantString(value);
            return c;
        }

        if (typeof(IConvertible).IsAssignableFrom(targetType))
        {
            // ReSharper disable once RedundantSuppressNullableWarningExpression
            var changed = System.Convert.ChangeType(value, targetType, CultureInfo.InvariantCulture)!;
            return changed;
        }

        if (targetType.IsEnum) return Enum.Parse(targetType, value, ignoreCase: true);

        var parse = targetType.GetMethod("Parse", 
            BindingFlags.Public | BindingFlags.Static,
            binder: null, types: [typeof(string)], modifiers: null);
        if (parse is not null) return parse.Invoke(null, [value]);

        throw new NotSupportedException($"无法将字符串转换为类型 {targetType.FullName}");
    }

    public static T? Convert<T>(this string? value)
    {
        var obj = Convert(value, typeof(T));
        if (obj is null) return default;
        return (T)obj;
    }

    public static string? ConvertToString(object? obj)
    {
        if (obj == null) return null;
        if (obj is string s) return s;

        var converter = TypeDescriptor.GetConverter(obj.GetType());
        if (converter.CanConvertTo(typeof(string)))
        {
            object? o = converter.ConvertToInvariantString(obj);
            return o as string;
        }

        if (obj is IFormattable fmt) return fmt.ToString(null, CultureInfo.InvariantCulture);

        return obj.ToString();
    }

    public static string? ConvertToString<T>(this T? value) => ConvertToString((object?)value);

    private static readonly char[] _B36Map = "0123456789ABCDEFGHIJKLMNOPQRSTUVWXYZ".ToCharArray();

    extension(string input)
    {
        public string FromB10ToB36()
        {
            var n = BigInteger.Parse(input);
            var s = new List<char>();
            while (n > 0)
            {
                var i = (n % 36).ToByteArray()[0];
                s.Add(_B36Map[i]);
                n /= 36;
            }
            s.Reverse();
            return string.Join("", s);
        }

        public string FromB36ToB10()
        {
            var ns = input.Select(c => (c is >= '0' and <= '9') ? c - '0' : c - 'A' + 10).ToArray();
            var nb = ns.Aggregate(new BigInteger(0), (n, i) => n * 36 + i);
            return nb.ToString();
        }
    }

    private static readonly char[] _B32Map = "23456789ABCDEFGHJKLMNPQRSTUVWXYZ".ToCharArray();

    extension(string input)
    {
        /// <summary>
        /// 将 Base10 文本重新编码为 Base32 文本。
        /// </summary>
        public string FromB10ToB32()
        {
            var n = BigInteger.Parse(input);
            var s = new List<char>();
            while (n > 0)
            {
                var i = (n % 32).ToByteArray()[0];
                s.Add(_B32Map[i]);
                n /= 32;
            }
            s.Reverse();
            return string.Join("", s);
        }

        /// <summary>
        /// 将 Base32 文本重新编码为 Base10 文本。
        /// </summary>
        public string FromB32ToB10()
        {
            var ns = input.Select(Parse).ToArray();
            var nb = ns.Aggregate(new BigInteger(0), (n, i) => n * 32 + i);
            return nb.ToString();

            int Parse(char c) => c switch
            {
                >= '2' and <= '9' => c - '2',
                >= 'A' and <= 'H' => c - 'A' + 8,
                >= 'J' and <= 'N' => c - 'J' + 16,
                >= 'P' and <= 'Z' => c - 'P' + 21,
                _ => throw new ArgumentOutOfRangeException(nameof(input), $"Character '{c}' out of Base32 range")
            };
        }
    }

    extension([NotNullWhen(false)] string? value)
    {
        /// <summary>
        /// <see cref="string.IsNullOrEmpty"/> 的扩展方法。
        /// </summary>
        public bool IsNullOrEmpty() => string.IsNullOrEmpty(value);

        /// <summary>
        /// <see cref="string.IsNullOrWhiteSpace"/> 的扩展方法。
        /// </summary>
        public bool IsNullOrWhiteSpace() => string.IsNullOrWhiteSpace(value);
    }

    /// <param name="input">文本</param>
    extension(string? input)
    {
        /// <summary>
        /// 当文本为空时返回替代文本，否则返回原来的文本。
        /// </summary>
        /// <param name="replacement">替代文本</param>
        public string ReplaceNullOrEmpty(string? replacement = null)
            => string.IsNullOrEmpty(input) ? (replacement ?? string.Empty) : input;

        /// <summary>
        /// 替换指定文本中的所有换行符。
        /// </summary>
        /// <param name="replacement">用于替换的文本</param>
        /// <returns>替换后的文本</returns>
        public string ReplaceLineBreak(string replacement = " ")
            => input?.Replace(RegexPatterns.NewLine, replacement) ?? string.Empty;

        /// <summary>
        /// 替换指定文本中所有匹配正则表达式的部分。
        /// </summary>
        /// <param name="regex">正则表达式</param>
        /// <param name="replacement">用于替换的文本</param>
        /// <returns>替换后的文本</returns>
        [return: NotNullIfNotNull(nameof(input))]
        public string? Replace(Regex regex, string replacement)
            => input == null ? null : regex.Replace(input, replacement);

        /// <summary>
        /// 判断指定文本是否能成功匹配正则表达式。
        /// </summary>
        /// <param name="regex">正则表达式</param>
        /// <returns>若匹配成功则为 <c>true</c>，若文本为 <c>null</c> 或匹配不成功则为 <c>false</c></returns>
        public bool IsMatch(Regex regex)
            => input != null && regex.IsMatch(input);
    }

    extension(string str)
    {
        /// <summary>
        /// 查找并返回指定文本中所有与正则表达式匹配的部分。
        /// </summary>
        public List<string> RegexSearch(Regex regex)
        {
            var result = new List<string>();
            var regexSearchRes = regex.Matches(str);
            if (regexSearchRes.Count == 0) return result;
            result.AddRange(from Match item in regexSearchRes select item.Value);
            return result;
        }

        /// <summary>
        /// 判断指定文本是否在 ASCII 范围内。
        /// </summary>
        // ReSharper disable once InconsistentNaming
        public bool IsASCII()
        {
            return str.All(c => c < 128);
        }

        public bool StartsWithF(string prefix, bool ignoreCase = false)
            => str.StartsWith(prefix, ignoreCase ? StringComparison.OrdinalIgnoreCase : StringComparison.Ordinal);

        public bool EndsWithF(string suffix, bool ignoreCase = false)
            => str.EndsWith(suffix, ignoreCase ? StringComparison.OrdinalIgnoreCase : StringComparison.Ordinal);

        public bool ContainsF(string subStr, bool ignoreCase = false)
            => str.Contains(subStr, ignoreCase ? StringComparison.OrdinalIgnoreCase : StringComparison.Ordinal);

        public int IndexOfF(string subStr, bool ignoreCase = false)
            => str.IndexOf(subStr, ignoreCase ? StringComparison.OrdinalIgnoreCase : StringComparison.Ordinal);

        public int IndexOfF(string subStr, int startIndex, bool ignoreCase = false)
            => str.IndexOf(subStr, startIndex, ignoreCase ? StringComparison.OrdinalIgnoreCase : StringComparison.Ordinal);

<<<<<<< HEAD
    public static int LastIndexOfF(this string str, string subStr, int startIndex, bool ignoreCase = false)
        => str.LastIndexOf(subStr, startIndex, ignoreCase ? StringComparison.OrdinalIgnoreCase : StringComparison.Ordinal);

    /// <summary>
    /// 将 string 转为 SecureString，请在存储敏感数据到内存时使用
    /// </summary>
    /// <param name="str"></param>
    /// <returns></returns>
    public static SecureString ToSecureString(this string str)
    {
        var ss = new SecureString();
        foreach (var c in str) ss.AppendChar(c);
        ss.MakeReadOnly();

        return ss;
    }

    /// <summary>
    /// 将 SecureString 转换到 string，字符串更容易被内存分析察觉，非必要不使用
    /// </summary>
    /// <param name="ss"></param>
    /// <returns></returns>
    public static string ToPlainString(this SecureString ss)
    {
        ArgumentNullException.ThrowIfNull(ss);

        var unmanagedString = IntPtr.Zero;
        try
        {
            // 将 SecureString 解密到非托管内存中
            unmanagedString = Marshal.SecureStringToGlobalAllocUnicode(ss);
            // 将非托管内存中的字符串复制到托管字符串中
            return Marshal.PtrToStringUni(unmanagedString) ?? string.Empty;
        }
        finally
        {
            // 清理非托管内存
            Marshal.ZeroFreeGlobalAllocUnicode(unmanagedString);
        }
    }

    /// <summary>
    /// 推荐使用此方法处理 SecureString 内容
    /// </summary>
    /// <param name="ss"></param>
    /// <returns></returns>
    public static byte[] ToBytes(this SecureString ss)
    {
        ArgumentNullException.ThrowIfNull(ss);

        var ptr = IntPtr.Zero;
        try
        {
            ptr = Marshal.SecureStringToGlobalAllocUnicode(ss);
            var unicode = Marshal.PtrToStringUni(ptr);
            return unicode is null ? [] : Encoding.UTF8.GetBytes(unicode);
        }
        finally
        {
            if (ptr != IntPtr.Zero)
                Marshal.ZeroFreeGlobalAllocUnicode(ptr);
        }
=======
        public int LastIndexOfF(string subStr, bool ignoreCase = false)
            => str.LastIndexOf(subStr, ignoreCase ? StringComparison.OrdinalIgnoreCase : StringComparison.Ordinal);

        public int LastIndexOfF(string subStr, int startIndex, bool ignoreCase = false)
            => str.LastIndexOf(subStr, startIndex, ignoreCase ? StringComparison.OrdinalIgnoreCase : StringComparison.Ordinal);
>>>>>>> 6a1e8a12
    }
}<|MERGE_RESOLUTION|>--- conflicted
+++ resolved
@@ -233,9 +233,12 @@
         public int IndexOfF(string subStr, int startIndex, bool ignoreCase = false)
             => str.IndexOf(subStr, startIndex, ignoreCase ? StringComparison.OrdinalIgnoreCase : StringComparison.Ordinal);
 
-<<<<<<< HEAD
-    public static int LastIndexOfF(this string str, string subStr, int startIndex, bool ignoreCase = false)
-        => str.LastIndexOf(subStr, startIndex, ignoreCase ? StringComparison.OrdinalIgnoreCase : StringComparison.Ordinal);
+        public int LastIndexOfF(string subStr, bool ignoreCase = false)
+            => str.LastIndexOf(subStr, ignoreCase ? StringComparison.OrdinalIgnoreCase : StringComparison.Ordinal);
+
+        public int LastIndexOfF(string subStr, int startIndex, bool ignoreCase = false)
+            => str.LastIndexOf(subStr, startIndex, ignoreCase ? StringComparison.OrdinalIgnoreCase : StringComparison.Ordinal);
+    }
 
     /// <summary>
     /// 将 string 转为 SecureString，请在存储敏感数据到内存时使用
@@ -296,12 +299,5 @@
             if (ptr != IntPtr.Zero)
                 Marshal.ZeroFreeGlobalAllocUnicode(ptr);
         }
-=======
-        public int LastIndexOfF(string subStr, bool ignoreCase = false)
-            => str.LastIndexOf(subStr, ignoreCase ? StringComparison.OrdinalIgnoreCase : StringComparison.Ordinal);
-
-        public int LastIndexOfF(string subStr, int startIndex, bool ignoreCase = false)
-            => str.LastIndexOf(subStr, startIndex, ignoreCase ? StringComparison.OrdinalIgnoreCase : StringComparison.Ordinal);
->>>>>>> 6a1e8a12
     }
 }