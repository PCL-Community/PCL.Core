<Project Sdk="Microsoft.NET.Sdk">
    <!-- 项目属性 -->
    <PropertyGroup>
        <AssemblyTitle>PCL.Core</AssemblyTitle>
        <AssemblyName>PCL.Core</AssemblyName>
        <Description>PCL Community 为 PCL 开发的启动器核心库</Description>
        <Company>PCL Community</Company>
        <Product>PCL.Core</Product>
        <Copyright>Copyright © PCL Community</Copyright>
        <AssemblyVersion>1.0.0.0</AssemblyVersion>
        <FileVersion>1.0.0.0</FileVersion>
    </PropertyGroup>
    <PropertyGroup>
        <Configuration Condition="'$(Configuration)' == ''">Debug</Configuration>
        <Platform Condition="'$(Platform)' == ''">AnyCPU</Platform>
        <Configurations>Debug;CI;Release;Beta</Configurations>
        <Platforms>AnyCPU;x64;ARM64</Platforms>
        <ProjectGuid>{A0C2209D-64FB-4C11-9459-8E86304B6F94}</ProjectGuid>
        <RootNamespace>PCL.Core</RootNamespace>
        <TargetFramework>net8.0-windows</TargetFramework>
        <UseWPF>true</UseWPF>
        <EnableWindowsTargeting>true</EnableWindowsTargeting>
        <AllowUnsafeBlocks>true</AllowUnsafeBlocks>
        <LangVersion>13.0</LangVersion>
        <Nullable>enable</Nullable>
        <ErrorReport>prompt</ErrorReport>
        <WarningLevel>4</WarningLevel>
        <OutputPath>bin\$(Configuration)-$(Platform)\</OutputPath>
        <PlatformTarget>$(Platform)</PlatformTarget>
    </PropertyGroup>
    <!-- 构建配置 -->
    <PropertyGroup Condition="'$(Configuration)' == 'Debug' Or '$(Configuration)' == 'CI' Or '$(Configuration)' == 'DebugCI'">
        <DebugSymbols>true</DebugSymbols>
        <DebugType>full</DebugType>
        <Optimize>false</Optimize>
        <DefineConstants Condition="'$(Configuration)' == 'Debug'">DEBUG;TRACE</DefineConstants>
        <DefineConstants Condition="'$(Configuration)' == 'CI' Or '$(Configuration)' == 'DebugCI'">CI;TRACE</DefineConstants>
    </PropertyGroup>
    <PropertyGroup Condition="'$(Configuration)' == 'Beta' Or '$(Configuration)' == 'Release' Or '$(Configuration)' == 'Publish'">
        <DebugType>none</DebugType>
        <Optimize>true</Optimize>
        <DefineConstants Condition="'$(Configuration)' == 'Release'">RELEASE;PUBLISH</DefineConstants>
        <DefineConstants Condition="'$(Configuration)' == 'Beta'">BETA;PUBLISH</DefineConstants>
    </PropertyGroup>
    <!-- 通用引用 -->
    <ItemGroup>
        <PackageReference Include="Microsoft.CSharp" Version="4.7.0" />
        <PackageReference Include="System.Management" Version="8.0.0" />
        <PackageReference Include="Microsoft.Extensions.Http" Version="9.0.8" />
        <PackageReference Include="Polly" Version="8.6.2" />
        <PackageReference Include="SharpZipLib" Version="1.4.2" />
        <PackageReference Include="System.Text.Json" Version="9.0.7" />
        <PackageReference Include="LiteDB" Version="5.0.21" />
        <PackageReference Include="Microsoft.Toolkit.Uwp.Notifications" Version="7.1.3" />
    </ItemGroup>
    <!-- 信不过巨硬的智障代码，手动包含需要的文件 -->
    <PropertyGroup>
        <EnableDefaultItems>false</EnableDefaultItems>
        <EnableDefaultCompileItems>false</EnableDefaultCompileItems>
        <EnableDefaultEmbeddedResourceItems>false</EnableDefaultEmbeddedResourceItems>
        <EnableDefaultNoneItems>false</EnableDefaultNoneItems>
        <EnableDefaultApplicationDefinition>false</EnableDefaultApplicationDefinition>
        <EnableDefaultPageItems>false</EnableDefaultPageItems>
    </PropertyGroup>
    <ItemGroup>
        <Compile Include="**\*.cs" Exclude="bin\**;obj\**;publish\**;**\*.g.cs;SourceGenerators\**" />
        <Page Include="**\*.xaml" Exclude="bin\**;obj\**;publish\**" />
    </ItemGroup>
<<<<<<< HEAD
    <!-- 自定义代码生成目标 -->
    <Target Name="GenerateTypes" BeforeTargets="CoreCompile">
        <Message Text="Generating LifecycleServiceTypes class..." Importance="normal" />
        <Exec Command="pwsh -ExecutionPolicy Bypass -File &quot;$(MSBuildProjectDirectory)\App\LifecycleServiceTypesGenerator.ps1&quot; &quot;$(MSBuildProjectDirectory)&quot;" ContinueOnError="false" />
        <Message Text="Generating setup accessors..." Importance="normal" />
        <Exec Command="pwsh -ExecutionPolicy Bypass -File &quot;$(MSBuildProjectDirectory)\ProgramSetup\SetupAccessorGenerator.ps1&quot; &quot;$(MSBuildProjectDirectory)&quot;" ContinueOnError="false" />
        <Message Text="Generating environment secrets..." Importance="normal" />
        <Exec Command="pwsh -ExecutionPolicy Bypass -File &quot;$(MSBuildProjectDirectory)\Utils\OS\EnvironmentInteropGenerator.ps1&quot; &quot;$(MSBuildProjectDirectory)&quot;" ContinueOnError="false" />
        <ItemGroup>
            <Compile Include="**\*.g.cs" Exclude="bin\**;obj\**;publish\**" />
        </ItemGroup>
    </Target>
=======
    <!-- 源代码生成器 -->
    <ItemGroup>
        <AdditionalFiles Include="ProgramSetup\SetupModel.json" />
        <AdditionalFiles Include="App\LifecycleState.cs" />
        <ProjectReference Include="SourceGenerators\PCL.Core.SourceGenerators.csproj" 
                          OutputItemType="Analyzer" 
                          ReferenceOutputAssembly="false"
                          Properties="Platform=AnyCPU" />
    </ItemGroup>
>>>>>>> b3a1affd
</Project><|MERGE_RESOLUTION|>--- conflicted
+++ resolved
@@ -66,20 +66,6 @@
         <Compile Include="**\*.cs" Exclude="bin\**;obj\**;publish\**;**\*.g.cs;SourceGenerators\**" />
         <Page Include="**\*.xaml" Exclude="bin\**;obj\**;publish\**" />
     </ItemGroup>
-<<<<<<< HEAD
-    <!-- 自定义代码生成目标 -->
-    <Target Name="GenerateTypes" BeforeTargets="CoreCompile">
-        <Message Text="Generating LifecycleServiceTypes class..." Importance="normal" />
-        <Exec Command="pwsh -ExecutionPolicy Bypass -File &quot;$(MSBuildProjectDirectory)\App\LifecycleServiceTypesGenerator.ps1&quot; &quot;$(MSBuildProjectDirectory)&quot;" ContinueOnError="false" />
-        <Message Text="Generating setup accessors..." Importance="normal" />
-        <Exec Command="pwsh -ExecutionPolicy Bypass -File &quot;$(MSBuildProjectDirectory)\ProgramSetup\SetupAccessorGenerator.ps1&quot; &quot;$(MSBuildProjectDirectory)&quot;" ContinueOnError="false" />
-        <Message Text="Generating environment secrets..." Importance="normal" />
-        <Exec Command="pwsh -ExecutionPolicy Bypass -File &quot;$(MSBuildProjectDirectory)\Utils\OS\EnvironmentInteropGenerator.ps1&quot; &quot;$(MSBuildProjectDirectory)&quot;" ContinueOnError="false" />
-        <ItemGroup>
-            <Compile Include="**\*.g.cs" Exclude="bin\**;obj\**;publish\**" />
-        </ItemGroup>
-    </Target>
-=======
     <!-- 源代码生成器 -->
     <ItemGroup>
         <AdditionalFiles Include="ProgramSetup\SetupModel.json" />
@@ -89,5 +75,4 @@
                           ReferenceOutputAssembly="false"
                           Properties="Platform=AnyCPU" />
     </ItemGroup>
->>>>>>> b3a1affd
 </Project>