using System;
using System.Collections.Generic;
using System.Diagnostics;
using System.IO;
using System.Linq;
using System.Net;
using System.Net.Sockets;
using System.Text;
using System.Text.Json;
using System.Text.Json.Nodes;
using System.Threading;
using System.Threading.Tasks;
using PCL.Core.Logging;
using PCL.Core.Utils;

namespace PCL.Core.Link;

public class McPing : IDisposable {
    private readonly IPEndPoint _endpoint;
    private readonly string _host;
    private const int DefaultTimeout = 10000;
    private readonly int _timeout;

    public McPing(IPEndPoint endpoint, int timeout = DefaultTimeout) {
        _endpoint = endpoint;
        _host = _endpoint.Address.ToString();
        _timeout = timeout;
    }

<<<<<<< HEAD
    public McPing(string ip, int port = 25565, int timeout = DefaultTimeout) {
=======
    public McPing(string ip, int port = 25565, int timeout = DefaultTimeout)
    {
>>>>>>> d00d302c
        _endpoint = IPAddress.TryParse(ip, out var ipAddress)
            ? new IPEndPoint(ipAddress, port)
            : new IPEndPoint(Dns.GetHostAddresses(ip).First(), port);
        _host = ip;
        _timeout = timeout;
    }

    /// <summary>
    /// 执行一次 Mc 服务器信息 Ping
    /// </summary>
    /// <returns></returns>
    /// <exception cref="NullReferenceException">获取的结果出现字段缺失时</exception>
    public async Task<McPingResult?> PingAsync() {
        using var so = new Socket(SocketType.Stream, ProtocolType.Tcp);
        using var cts = new CancellationTokenSource();
        cts.CancelAfter(_timeout);
<<<<<<< HEAD

        // 从这里开始，所有异步操作都使用 cts.Token
        try {
=======
        // 注册超时回调：强制关闭Socket中断阻塞操作
        cts.Token.Register(() =>
        {
            try
            {
                // ReSharper disable AccessToDisposedClosure
                if (so.Connected) so.Close(); // 强制关闭连接，中断 ReadAsync 阻塞
                // ReSharper restore AccessToDisposedClosure
            }
            catch (ObjectDisposedException) { /* 忽略已释放的异常 */ }
        });
        // 信息获取
        try
        {
>>>>>>> d00d302c
            LogWrapper.Debug("McPing", $"Connecting to {_endpoint}");
            await so.ConnectAsync(_endpoint.Address, _endpoint.Port, cts.Token);
        } catch (OperationCanceledException) {
            LogWrapper.Error(new TimeoutException("连接超时"), "McPing", $"Failed to connect to the {_endpoint}");
            return null;
        } catch (Exception e) {
            LogWrapper.Error(e, "McPing", $"Failed to connect to the {_endpoint}");
            return null;
        }

        LogWrapper.Debug("McPing", $"Connection established: {_endpoint}");
        await using var stream = new NetworkStream(so, false);
        var handshakePacket = _BuildHandshakePacket(_host, _endpoint.Port);
        var statusPacket = _BuildStatusRequestPacket();

        using var res = new MemoryStream();
        var watcher = new Stopwatch();
        try {
            await stream.WriteAsync(handshakePacket, cts.Token);
            LogWrapper.Debug("McPing", $"Handshake sent, packet length: {handshakePacket.Length}");

            await stream.WriteAsync(statusPacket, cts.Token);
            LogWrapper.Debug("McPing", $"Status sent, packet length: {statusPacket.Length}");
            
            var buffer = new byte[4096];
            watcher.Start();

            var totalLength = Convert.ToInt64(await VarIntHelper.ReadFromStream(stream, cts.Token));
            watcher.Stop();
            LogWrapper.Debug("McPing", $"Total length: {totalLength}");

            long readLength = 0;
            while (readLength < totalLength) {
                var curReaded = await stream.ReadAsync(buffer, cts.Token);
                readLength += curReaded;
                await res.WriteAsync(buffer, 0, curReaded, cts.Token);
            }
        } catch (OperationCanceledException) {
            LogWrapper.Error(new TimeoutException("数据读写超时"), "McPing", $"Operation timed out on {_endpoint}");
            return null;
        } catch (Exception e) {
            LogWrapper.Error(e, "McPing", $"Failed to communicate with {_endpoint}: {e.Message}");
            return null;
        } finally {
            // 确保 socket 在所有情况下都被关闭
            if (so.Connected) so.Shutdown(SocketShutdown.Both);
        }

        so.Close(); // 使用 using 块，这行其实可以移除，但保留也无妨

        var retBinary = res.ToArray();
        var dataLength =
            Convert.ToInt32(VarIntHelper.Decode(retBinary.Skip(1).ToArray(), out var packDataHeaderLength));
        LogWrapper.Debug("McPing", $"ServerDataLength: {dataLength}");
        if (dataLength > retBinary.Length) throw new Exception("The server data is too large");
        var retCtx = Encoding.UTF8.GetString([.. retBinary.Skip(1 + packDataHeaderLength).Take(dataLength)]);

        // 反实例化
        var retJson = JsonNode.Parse(retCtx) ?? throw new NullReferenceException("服务器返回了错误的信息");
#if DEBUG
        var resJsonDebug = retJson.DeepClone();
        // 检查根节点是否为 JSON 对象，并且包含 "favicon" 属性
        if (resJsonDebug is JsonObject jsonObject && jsonObject.ContainsKey("favicon")) {
            // 将 "favicon" 属性的值替换为省略号
            jsonObject["favicon"] = "...";
        }
        
        LogWrapper.Debug("McPing", resJsonDebug.ToJsonString());
#endif
        var versionNode = retJson["version"] ?? throw new NullReferenceException("服务器返回了错误的字段，缺失: version");
        var playersNode = retJson["players"] ?? new JsonObject();
        var descNode = _convertJNodeToMcString(retJson["description"] ?? new JsonObject());
        var modInfoNode = retJson["modinfo"];
        // 写完后发现可以先修改 description 到纯文本后再直接实例化，事已至此，先推送吧 :\
        var ret = new McPingResult(
            new McPingVersionResult(
                versionNode["name"]?.ToString() ?? "未知服务端版本名",
                Convert.ToInt32(versionNode["id"]?.ToString() ?? "-1")),
            new McPingPlayerResult(
                Convert.ToInt32(playersNode["max"]?.ToString() ?? "0"),
                Convert.ToInt32(playersNode["online"]?.ToString() ?? "0"),
                (playersNode["sample"]?.AsArray() ?? []).Select(x => new McPingPlayerSampleResult(x!["name"]?.ToString() ?? "", x["id"]?.ToString() ?? "")).ToList()),
            descNode,
            retJson["favicon"]?.ToString() ?? string.Empty,
            watcher.ElapsedMilliseconds,
            modInfoNode is null
                ?null
                :new McPingModInfoResult(
                    modInfoNode["type"]?.ToString() ?? "未知服务端类型",
                    (modInfoNode["modList"]?.AsArray() ?? [])
                        .Where(x => x!.AsObject().TryGetPropertyValue("modid", out _))
                        .Select(x => new McPingModInfoModResult(
                            x!["modid"]?.ToString() ?? string.Empty,
                            x["version"]?.ToString() ?? string.Empty))
                        .ToList())
            );
        return ret;
    }

    public async Task<McPingResult?> PingOldAsync() {
        using var so = new Socket(SocketType.Stream, ProtocolType.Tcp);
        using var cts = new CancellationTokenSource();
        cts.CancelAfter(_timeout);
<<<<<<< HEAD
        cts.Token.Register(() => {
            try {
                if (so.Connected) so.Close();
            } catch (ObjectDisposedException) {
                /* Ignore */
=======
        cts.Token.Register(() =>
        {
            try
            {
                // ReSharper disable AccessToDisposedClosure
                if (so.Connected) so.Close();
                // ReSharper restore AccessToDisposedClosure
>>>>>>> d00d302c
            }
        });
        await so.ConnectAsync(_endpoint, cts.Token);
        LogWrapper.Debug("McPing", $"Connected to {_endpoint}");
        await using var stream = new NetworkStream(so, false);
        var queryPack = new byte[] { 0xfe, 0x01 };
        await stream.WriteAsync(queryPack.AsMemory(0, queryPack.Length), cts.Token);
        var ms = new MemoryStream();
        await stream.CopyToAsync(ms, cts.Token);
        so.Close();
        var retData = ms.ToArray();
        if (retData.Length < 21 || (retData.Length >= 21 && retData[0] != 0xff)) {
            LogWrapper.Info("McPing", $"Unknown response from {_endpoint}, ignore");
            return null;
        }

        var retRep = Encoding.UTF8.GetString(retData);
<<<<<<< HEAD
        try {
            var retPart = retRep.Split(["\0\0\0"], StringSplitOptions.None);
            retPart = retPart.Select(s => new string(s
                    .Where((_, index) => index % 2 == 0)
                    .ToArray()))
                .ToArray();
            if (retPart.Length < 6)
                return null;
            return new McPingResult(new McPingVersionResult(retPart[2], int.Parse(retPart[1])),
                new McPingPlayerResult(int.Parse(retPart[5]), int.Parse(retPart[4]), []), retPart[3], string.Empty, 0,
                new McPingModInfoResult(string.Empty, []));
        } catch (Exception e) {
=======
        try
        {
                var retPart = retRep.Split(["\0\0\0"], StringSplitOptions.None);
                retPart = retPart.Select(s => new string(s
                        .Where((_, index) => index % 2 == 0)
                        .ToArray()))
                        .ToArray();
                if (retPart.Length < 6)
                    return null;
                return new McPingResult(new McPingVersionResult(retPart[2], int.Parse(retPart[1])),
                    new McPingPlayerResult(int.Parse(retPart[5]), int.Parse(retPart[4]), []), retPart[3], string.Empty, 0,
                    new McPingModInfoResult(string.Empty, []));
        }
        catch (Exception e)
        {
>>>>>>> d00d302c
            LogWrapper.Error(e, "McPing", $"Unable to serialize response from {_endpoint}");
            return null;
        }
    }

    /// <summary>
    /// 构建握手包
    /// </summary>
    /// <param name="serverIp">服务器的地址</param>
    /// <param name="serverPort">服务器的端口</param>
    /// <returns>返回握手包的字节数组</returns>
    private byte[] _BuildHandshakePacket(string serverIp, int serverPort) {
        List<byte> handshake = [];
        handshake.AddRange(VarIntHelper.Encode(0)); //状态头 表明这是一个握手包
        handshake.AddRange(VarIntHelper.Encode(772)); //协议头 表明请求客户端的版本
        var binaryIp = Encoding.UTF8.GetBytes(serverIp);
        if (binaryIp.Length > 255) throw new Exception("服务器地址过长");
        handshake.AddRange(VarIntHelper.Encode((uint)binaryIp.Length)); //服务器地址长度
        handshake.AddRange(binaryIp); //服务器地址
        handshake.AddRange(BitConverter.GetBytes((ushort)serverPort).Reverse()); //服务器端口
        handshake.AddRange(VarIntHelper.Encode(1)); //1 表明当前状态为 ping 2 表明当前的状态为连接

        handshake.InsertRange(0, VarIntHelper.Encode((uint)handshake.Count)); //包长度
        return handshake.ToArray();
    }

    private byte[] _BuildStatusRequestPacket() {
        List<byte> statusRequest = [];
        statusRequest.AddRange(VarIntHelper.Encode(1)); //包长度
        statusRequest.AddRange(VarIntHelper.Encode(0)); //包 ID
        return statusRequest.ToArray();
    }

    private static string _convertJNodeToMcString(JsonNode? jsonNode) {
        if (jsonNode == null) return string.Empty;
        StringBuilder result = new();
        Stack<JsonNode> stack = new();
        stack.Push(jsonNode);

        while (stack.Count > 0) {
            var current = stack.Pop();
            LogWrapper.Debug("McPing", $"Current element: {current.GetValueKind()}");

            switch (current.GetValueKind()) {
                // 处理对象
                case JsonValueKind.Object: {
                    var obj = current.AsObject();
                    // LogWrapper.Debug("McPing",$"Treat {obj} as JObject");
                    // 检查并处理 extra 数组
                    if (obj.TryGetPropertyValue("extra", out var extraNode) && extraNode is JsonArray extraArray)
                        // 逆序压栈保证原始顺序
                        for (var i = extraArray.Count - 1; i >= 0; i--)
                            if (extraArray[i] != null)
                                stack.Push(extraArray[i]!);
                    // 检查并处理 text 属性
<<<<<<< HEAD
                    if (obj.TryGetPropertyValue("text", out _)) {
                        var formatCode = _getTextStyleString(
=======
                    if (obj.TryGetPropertyValue("text", out _))
                    {
                        var formatCode = _GetTextStyleString(
>>>>>>> d00d302c
                            obj["color"]?.ToString() ?? string.Empty,
                            Convert.ToBoolean(obj["bold"]?.ToString() ?? "false"),
                            Convert.ToBoolean(obj["obfuscated"]?.ToString() ?? "false"),
                            Convert.ToBoolean(obj["strikethrough"]?.ToString() ?? "false"),
                            Convert.ToBoolean(obj["underline"]?.ToString() ?? "false"),
                            Convert.ToBoolean(obj["italic"]?.ToString() ?? "false")
                        );
                        result.Append($"{formatCode}{obj["text"] ?? string.Empty}");
                    }

                    break;
                }
                // 处理字符串值
                case JsonValueKind.String: {
                    // LogWrapper.Debug("McPing",$"Treat {value} as JValue");
                    result.Append(current);
                    break;
                }
                // 处理数组
                // 逆序压栈保证原始顺序
                case JsonValueKind.Array: {
                    var jArr = current.AsArray();
                    // LogWrapper.Debug("McPing",$"Treat {array} as JArray");
                    for (var i = jArr.Count - 1; i >= 0; i--)
                        if (jArr[i] != null)
                            stack.Push(jArr[i]!);
                    break;
                }
                default: {
                    LogWrapper.Warn("McPing", $"解析到无法处理的 Motd 内容({current.GetValueKind()})：{current}");
                    break;
                }
            }
        }

        LogWrapper.Warn("McPing", $"处理 Motd 内容完成，结果：{result}");
        return result.ToString();
    }

    private static readonly Dictionary<string, string> _ColorMap = new() {
        ["black"] = "0",
        ["dark_blue"] = "1",
        ["dark_green"] = "2",
        ["dark_aqua"] = "3",
        ["dark_red"] = "4",
        ["dark_purple"] = "5",
        ["gold"] = "6",
        ["gray"] = "7",
        ["dark_gray"] = "8",
        ["blue"] = "9",
        ["green"] = "a",
        ["aqua"] = "b",
        ["red"] = "c",
        ["light_purple"] = "d",
        ["yellow"] = "e",
        ["white"] = "f"
    };

    private static string _GetTextStyleString(
        string color,
        bool bold = false,
        bool obfuscated = false,
        bool strikethrough = false,
        bool underline = false,
        bool italic = false) {
        var sb = new StringBuilder();
        if (_ColorMap.TryGetValue(color, out var colorCode)) sb.Append($"§{colorCode}");
        if (bold) sb.Append("§l");
        if (italic) sb.Append("§o");
        // if (obfuscated) sb.Append("§k"); // 暂时别用
        if (underline) sb.Append("§n");
        if (strikethrough) sb.Append("§m");
        if (color.StartsWith('#')) sb.Append(color);
        return sb.ToString();
    }

    private bool _disposed;

    public void Dispose() {
        if (_disposed) return;
        _disposed = true;
        GC.SuppressFinalize(this);
    }
}<|MERGE_RESOLUTION|>--- conflicted
+++ resolved
@@ -27,12 +27,7 @@
         _timeout = timeout;
     }
 
-<<<<<<< HEAD
     public McPing(string ip, int port = 25565, int timeout = DefaultTimeout) {
-=======
-    public McPing(string ip, int port = 25565, int timeout = DefaultTimeout)
-    {
->>>>>>> d00d302c
         _endpoint = IPAddress.TryParse(ip, out var ipAddress)
             ? new IPEndPoint(ipAddress, port)
             : new IPEndPoint(Dns.GetHostAddresses(ip).First(), port);
@@ -49,26 +44,9 @@
         using var so = new Socket(SocketType.Stream, ProtocolType.Tcp);
         using var cts = new CancellationTokenSource();
         cts.CancelAfter(_timeout);
-<<<<<<< HEAD
 
         // 从这里开始，所有异步操作都使用 cts.Token
         try {
-=======
-        // 注册超时回调：强制关闭Socket中断阻塞操作
-        cts.Token.Register(() =>
-        {
-            try
-            {
-                // ReSharper disable AccessToDisposedClosure
-                if (so.Connected) so.Close(); // 强制关闭连接，中断 ReadAsync 阻塞
-                // ReSharper restore AccessToDisposedClosure
-            }
-            catch (ObjectDisposedException) { /* 忽略已释放的异常 */ }
-        });
-        // 信息获取
-        try
-        {
->>>>>>> d00d302c
             LogWrapper.Debug("McPing", $"Connecting to {_endpoint}");
             await so.ConnectAsync(_endpoint.Address, _endpoint.Port, cts.Token);
         } catch (OperationCanceledException) {
@@ -172,21 +150,11 @@
         using var so = new Socket(SocketType.Stream, ProtocolType.Tcp);
         using var cts = new CancellationTokenSource();
         cts.CancelAfter(_timeout);
-<<<<<<< HEAD
         cts.Token.Register(() => {
             try {
                 if (so.Connected) so.Close();
             } catch (ObjectDisposedException) {
                 /* Ignore */
-=======
-        cts.Token.Register(() =>
-        {
-            try
-            {
-                // ReSharper disable AccessToDisposedClosure
-                if (so.Connected) so.Close();
-                // ReSharper restore AccessToDisposedClosure
->>>>>>> d00d302c
             }
         });
         await so.ConnectAsync(_endpoint, cts.Token);
@@ -204,7 +172,6 @@
         }
 
         var retRep = Encoding.UTF8.GetString(retData);
-<<<<<<< HEAD
         try {
             var retPart = retRep.Split(["\0\0\0"], StringSplitOptions.None);
             retPart = retPart.Select(s => new string(s
@@ -217,23 +184,6 @@
                 new McPingPlayerResult(int.Parse(retPart[5]), int.Parse(retPart[4]), []), retPart[3], string.Empty, 0,
                 new McPingModInfoResult(string.Empty, []));
         } catch (Exception e) {
-=======
-        try
-        {
-                var retPart = retRep.Split(["\0\0\0"], StringSplitOptions.None);
-                retPart = retPart.Select(s => new string(s
-                        .Where((_, index) => index % 2 == 0)
-                        .ToArray()))
-                        .ToArray();
-                if (retPart.Length < 6)
-                    return null;
-                return new McPingResult(new McPingVersionResult(retPart[2], int.Parse(retPart[1])),
-                    new McPingPlayerResult(int.Parse(retPart[5]), int.Parse(retPart[4]), []), retPart[3], string.Empty, 0,
-                    new McPingModInfoResult(string.Empty, []));
-        }
-        catch (Exception e)
-        {
->>>>>>> d00d302c
             LogWrapper.Error(e, "McPing", $"Unable to serialize response from {_endpoint}");
             return null;
         }
@@ -289,14 +239,8 @@
                             if (extraArray[i] != null)
                                 stack.Push(extraArray[i]!);
                     // 检查并处理 text 属性
-<<<<<<< HEAD
                     if (obj.TryGetPropertyValue("text", out _)) {
                         var formatCode = _getTextStyleString(
-=======
-                    if (obj.TryGetPropertyValue("text", out _))
-                    {
-                        var formatCode = _GetTextStyleString(
->>>>>>> d00d302c
                             obj["color"]?.ToString() ?? string.Empty,
                             Convert.ToBoolean(obj["bold"]?.ToString() ?? "false"),
                             Convert.ToBoolean(obj["obfuscated"]?.ToString() ?? "false"),
