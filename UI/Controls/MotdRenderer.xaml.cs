--- conflicted
+++ resolved
@@ -173,11 +173,7 @@
         _obfuscatedTextBlocks.Clear();
 
         var colorMap = isWhiteBackground ? _colorMapWithWhiteBackground : _colorMapWithBlackBackground;
-<<<<<<< HEAD
-        var font = Setup.Ui.Font;
-=======
         var font = Config.Ui.Font; // Assuming Setup is a static class accessible in the project
->>>>>>> eed71222
         var fontFamily = new FontFamily(string.IsNullOrWhiteSpace(font)
             ? "./Resources/#PCL English, Segoe UI, Microsoft YaHei UI"
             : font);
@@ -314,14 +310,16 @@
             switch (lines.Length) {
                 case 1:
                     var offsetY = (canvasHeight - lineHeight) / 2;
-                    foreach (var textBlock in textBlocks) {
+                    foreach (var textBlock in textBlocks)
+                    {
                         Canvas.SetTop(textBlock, offsetY);
                     }
                     break;
 
                 case 2 when lineIndex == 0:
                     offsetY = (canvasHeight - lineHeight * 2) / 2;
-                    foreach (var textBlock in textBlocks) {
+                    foreach (var textBlock in textBlocks)
+                    {
                         Canvas.SetTop(textBlock, offsetY);
                     }
                     y = lineHeight + offsetY;
@@ -364,7 +362,8 @@
         return textBlock;
     }
 
-    private static FormattedText _CreateFormattedText(string text, FontFamily fontFamily, double fontSize, bool isBold, bool isItalic) {
+    private static FormattedText _CreateFormattedText(string text, FontFamily fontFamily, double fontSize, bool isBold, bool isItalic)
+    {
         return new FormattedText(
             text,
             System.Globalization.CultureInfo.InvariantCulture,
@@ -399,7 +398,7 @@
             (int)MotdCanvas.Width, (int)MotdCanvas.Height, 96, 96, PixelFormats.Pbgra32);
         rtb.Render(MotdCanvas);
     }
-
+    
     public void ClearCanvas() {
         MotdCanvas.Children.Clear();
         _obfuscatedTextBlocks.Clear();
