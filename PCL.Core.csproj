--- conflicted
+++ resolved
@@ -90,18 +90,6 @@
     <ErrorReport>prompt</ErrorReport>
   </PropertyGroup>
   <ItemGroup>
-<<<<<<< HEAD
-    <Reference Include="ICSharpCode.SharpZipLib, Version=1.4.2.13, Culture=neutral, PublicKeyToken=1b03e6acf1164f73, processorArchitecture=MSIL">
-      <HintPath>..\packages\SharpZipLib.1.4.2\lib\netstandard2.0\ICSharpCode.SharpZipLib.dll</HintPath>
-    </Reference>
-    <Reference Include="LiteDB, Version=5.0.21.0, Culture=neutral, PublicKeyToken=4ee40123013c9f27, processorArchitecture=MSIL">
-      <HintPath>..\packages\LiteDB.5.0.21\lib\net45\LiteDB.dll</HintPath>
-    </Reference>
-    <Reference Include="Microsoft.Bcl.AsyncInterfaces, Version=9.0.0.6, Culture=neutral, PublicKeyToken=cc7b13ffcd2ddd51, processorArchitecture=MSIL">
-      <HintPath>..\packages\Microsoft.Bcl.AsyncInterfaces.9.0.6\lib\net462\Microsoft.Bcl.AsyncInterfaces.dll</HintPath>
-    </Reference>
-=======
->>>>>>> 59dcde2c
     <Reference Include="mscorlib" />
     <Reference Include="PresentationCore" />
     <Reference Include="PresentationFramework" />
@@ -130,6 +118,7 @@
     </PackageReference>
     <PackageReference Include="SharpZipLib" Version="1.4.2" />
     <PackageReference Include="System.Text.Json" Version="9.0.6" />
+    <PackageReference Include="LiteDB" Version="5.0.21"/>
   </ItemGroup>
   <ItemGroup>
     <Compile Include="Controls\BlurBorder.cs" />
