--- conflicted
+++ resolved
@@ -2,7 +2,6 @@
 using System.Diagnostics;
 using System.IO;
 using System.Linq;
-using System.Runtime.InteropServices;
 using System.Threading;
 using System.Windows;
 using PCL.Core.Logging;
@@ -12,11 +11,6 @@
 
 public static class Basics
 {
-<<<<<<< HEAD
-    public static string VersionName;
-    public static int VersionCode;
-    
-=======
     #region 基本信息
 
     /// <summary>
@@ -33,7 +27,6 @@
 
     #region 程序路径信息
 
->>>>>>> 46bab54c
     /// <summary>
     /// 当前进程实例。
     /// </summary>
@@ -68,11 +61,6 @@
     /// 当前进程不包括第一个参数（文件名）的命令行参数。
     /// </summary>
     public static string[] CommandLineArguments { get; } = Environment.GetCommandLineArgs().Skip(1).ToArray();
-
-    /// <summary>
-    /// 设备的架构
-    /// </summary>
-    public static Architecture DeviceArchitecture { get; } = RuntimeInformation.OSArchitecture;
 
     /// <summary>
     /// 实时获取的当前目录。若要在可执行文件目录中存放文件等内容，请使用更准确的 <see cref="ExecutableDirectory"/> 而不是这个目录。
