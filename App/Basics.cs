--- conflicted
+++ resolved
@@ -3,11 +3,8 @@
 using System.IO;
 using System.Linq;
 using System.Threading;
-<<<<<<< HEAD
 using System.Windows;
-=======
 using Microsoft.VisualStudio.Threading;
->>>>>>> 16d01497
 using PCL.Core.Logging;
 using PCL.Core.Utils;
 
@@ -142,8 +139,8 @@
         };
         Process.Start(psi);
     }
+    #endregion
 
-<<<<<<< HEAD
     public static bool RunInUi() {
         return Application.Current.Dispatcher.CheckAccess();
     }
@@ -160,7 +157,4 @@
     }
     
     public static string GetAppImagePath(string imageName) => Path.Combine(ImagePath, imageName);
-=======
-    #endregion
->>>>>>> 16d01497
 }