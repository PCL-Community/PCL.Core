<?xml version="1.0" encoding="utf-8"?>
<Project ToolsVersion="15.0" xmlns="http://schemas.microsoft.com/developer/msbuild/2003">
  <Import Project="..\packages\Microsoft.Net.Compilers.Toolset.4.14.0\build\Microsoft.Net.Compilers.Toolset.props" Condition="Exists('..\packages\Microsoft.Net.Compilers.Toolset.4.14.0\build\Microsoft.Net.Compilers.Toolset.props')" />
  <Import Project="$(MSBuildExtensionsPath)\$(MSBuildToolsVersion)\Microsoft.Common.props" Condition="Exists('$(MSBuildExtensionsPath)\$(MSBuildToolsVersion)\Microsoft.Common.props')" />
  <PropertyGroup>
    <Configuration Condition="'$(Configuration)' == ''">Release</Configuration>
    <Platform Condition=" '$(Platform)' == '' ">AnyCPU</Platform>
    <ProjectGuid>{A0C2209D-64FB-4C11-9459-8E86304B6F94}</ProjectGuid>
    <OutputType>Library</OutputType>
    <AppDesignerFolder>Properties</AppDesignerFolder>
    <RootNamespace>PCL.Core</RootNamespace>
    <AssemblyName>PCL.Core</AssemblyName>
    <TargetFrameworkVersion>v4.8.1</TargetFrameworkVersion>
    <FileAlignment>512</FileAlignment>
    <Deterministic>true</Deterministic>
    <LangVersion>12</LangVersion>
    <Nullable>enable</Nullable>
  </PropertyGroup>
  <PropertyGroup Condition="'$(Configuration)|$(Platform)' == 'Debug|AnyCPU' ">
    <DebugSymbols>true</DebugSymbols>
    <DebugType>full</DebugType>
    <Optimize>false</Optimize>
    <OutputPath>bin\Debug\</OutputPath>
    <DefineConstants>DEBUG;TRACE</DefineConstants>
    <ErrorReport>prompt</ErrorReport>
    <WarningLevel>4</WarningLevel>
  </PropertyGroup>
  <PropertyGroup Condition="'$(Configuration)|$(Platform)' == 'Debug|ARM64'">
    <DebugSymbols>true</DebugSymbols>
    <OutputPath>bin\ARM64\Debug\</OutputPath>
    <DefineConstants>DEBUG;TRACE</DefineConstants>
    <DebugType>full</DebugType>
    <PlatformTarget>ARM64</PlatformTarget>
    <ErrorReport>prompt</ErrorReport>
  </PropertyGroup>
  <PropertyGroup Condition="'$(Configuration)|$(Platform)' == 'Debug|x64'">
    <DebugSymbols>true</DebugSymbols>
    <OutputPath>bin\x64\Debug\</OutputPath>
    <DefineConstants>DEBUG;TRACE</DefineConstants>
    <DebugType>full</DebugType>
    <PlatformTarget>x64</PlatformTarget>
    <ErrorReport>prompt</ErrorReport>
  </PropertyGroup>
  <PropertyGroup Condition="'$(Configuration)|$(Platform)' == 'Publish|AnyCPU'">
    <DebugType>pdbonly</DebugType>
    <Optimize>true</Optimize>
    <OutputPath>bin\Publish\</OutputPath>
    <DefineConstants>PUBLISH</DefineConstants>
    <ErrorReport>prompt</ErrorReport>
    <WarningLevel>4</WarningLevel>
  </PropertyGroup>
  <PropertyGroup Condition="'$(Configuration)|$(Platform)' == 'Publish|ARM64'">
    <DebugType>pdbonly</DebugType>
    <Optimize>true</Optimize>
    <OutputPath>bin\ARM64\Publish\</OutputPath>
    <DefineConstants>PUBLISH</DefineConstants>
    <PlatformTarget>ARM64</PlatformTarget>
    <ErrorReport>prompt</ErrorReport>
  </PropertyGroup>
  <PropertyGroup Condition="'$(Configuration)|$(Platform)' == 'Publish|x64'">
    <DebugType>pdbonly</DebugType>
    <Optimize>true</Optimize>
    <OutputPath>bin\x64\Publish\</OutputPath>
    <DefineConstants>PUBLISH</DefineConstants>
    <PlatformTarget>x64</PlatformTarget>
    <ErrorReport>prompt</ErrorReport>
  </PropertyGroup>
  <PropertyGroup Condition="'$(Configuration)|$(Platform)' == 'CI|AnyCPU'">
    <OutputPath>bin\CI\</OutputPath>
    <Optimize>true</Optimize>
    <DefineConstants>CI;TRACE</DefineConstants>
    <DebugType>pdbonly</DebugType>
    <PlatformTarget>AnyCPU</PlatformTarget>
    <ErrorReport>prompt</ErrorReport>
  </PropertyGroup>
  <PropertyGroup Condition="'$(Configuration)|$(Platform)' == 'CI|ARM64'">
    <OutputPath>bin\ARM64\CI\</OutputPath>
    <Optimize>true</Optimize>
    <DefineConstants>CI;TRACE</DefineConstants>
    <DebugType>pdbonly</DebugType>
    <PlatformTarget>ARM64</PlatformTarget>
    <ErrorReport>prompt</ErrorReport>
  </PropertyGroup>
  <PropertyGroup Condition="'$(Configuration)|$(Platform)' == 'CI|x64'">
    <OutputPath>bin\x64\CI\</OutputPath>
    <Optimize>true</Optimize>
    <DefineConstants>CI;TRACE</DefineConstants>
    <DebugType>pdbonly</DebugType>
    <PlatformTarget>x64</PlatformTarget>
    <ErrorReport>prompt</ErrorReport>
  </PropertyGroup>
  <ItemGroup>
    <Reference Include="mscorlib" />
    <Reference Include="PresentationCore" />
    <Reference Include="PresentationFramework" />
    <Reference Include="System" />
    <Reference Include="System.Core" />
    <Reference Include="System.IO.Compression" />
    <Reference Include="System.Management" />
    <Reference Include="System.Numerics" />
    <Reference Include="System.Xaml" />
    <Reference Include="System.Xml.Linq" />
    <Reference Include="System.Data.DataSetExtensions" />
    <Reference Include="Microsoft.CSharp" />
    <Reference Include="System.Data" />
    <Reference Include="System.Net.Http" />
    <Reference Include="System.Xml" />
    <Reference Include="WindowsBase" />
  </ItemGroup>
  <ItemGroup>
    <PackageReference Include="Microsoft.Net.Compilers.Toolset" Version="4.14.0">
      <PrivateAssets>all</PrivateAssets>
      <IncludeAssets>runtime; build; native; contentfiles; analyzers; buildtransitive</IncludeAssets>
    </PackageReference>
    <PackageReference Include="Microsoft.Toolkit.Uwp.Notifications" Version="7.1.3" />
    <PackageReference Include="PolySharp" Version="1.15.0">
      <PrivateAssets>all</PrivateAssets>
      <IncludeAssets>runtime; build; native; contentfiles; analyzers; buildtransitive</IncludeAssets>
    </PackageReference>
    <PackageReference Include="SharpZipLib" Version="1.4.2" />
    <PackageReference Include="System.Text.Json" Version="9.0.7" />
    <PackageReference Include="LiteDB" Version="5.0.21" />
  </ItemGroup>
  <ItemGroup>
    <Compile Include="App\ApplicationService.cs" />
    <Compile Include="App\Basics.cs" />
    <Compile Include="App\GeneralService.cs" />
    <Compile Include="App\Lifecycle.cs" />
    <Compile Include="App\LifecycleContext.cs" />
    <Compile Include="App\LifecycleService.cs" />
    <Compile Include="App\LifecycleState.cs" />
    <Compile Include="App\MainWindowService.cs" />
    <Compile Include="App\PromoteService.cs" />
    <Compile Include="App\RpcService.cs" />
    <Compile Include="App\SingleInstanceService.cs" />
    <Compile Include="App\UpdateHelper.cs" />
    <Compile Include="App\UpdateService.cs" />
    <Compile Include="IO\ByteStream.cs" />
    <Compile Include="IO\FileCacheService.cs" />
    <Compile Include="IO\FileItem.cs" />
    <Compile Include="IO\FileMatch.cs" />
    <Compile Include="IO\FileMatchPair.cs" />
    <Compile Include="IO\FileProcess.cs" />
    <Compile Include="IO\Files.cs" />
    <Compile Include="IO\FileService.cs" />
    <Compile Include="IO\FileTask.cs" />
    <Compile Include="IO\FileTransfer.cs" />
    <Compile Include="IO\IFileTask.cs" />
    <Compile Include="IO\MatchableFileTask.cs" />
    <Compile Include="IO\PipeComm.cs" />
    <Compile Include="IO\ZipFileTask.cs" />
    <Compile Include="Link\McPing.cs" />
    <Compile Include="Link\McPingResult.cs" />
    <Compile Include="Logging\ActionLevel.cs" />
    <Compile Include="Logging\Logger.cs" />
    <Compile Include="Logging\LoggerConfiguration.cs" />
    <Compile Include="Logging\LoggerSegmentMode.cs" />
    <Compile Include="Logging\LogLevel.cs" />
    <Compile Include="Logging\LogService.cs" />
    <Compile Include="Logging\LogWrapper.cs" />
    <Compile Include="Minecraft\Java.cs" />
    <Compile Include="Minecraft\JavaManager.cs" />
    <Compile Include="Minecraft\ResourceProject\Curseforge\CurseforgeAuthors.cs" />
    <Compile Include="Minecraft\ResourceProject\Curseforge\CurseforgeCategories.cs" />
    <Compile Include="Minecraft\ResourceProject\Curseforge\CurseforgeFile.cs" />
    <Compile Include="Minecraft\ResourceProject\Curseforge\CurseforgeHashes.cs" />
    <Compile Include="Minecraft\ResourceProject\Curseforge\CurseforgeLinks.cs" />
    <Compile Include="Minecraft\ResourceProject\Curseforge\CurseforgePictures.cs" />
    <Compile Include="Minecraft\ResourceProject\Curseforge\CurseforgeProject.cs" />
    <Compile Include="Minecraft\ResourceProject\Curseforge\CurseforgeResponseData.cs" />
    <Compile Include="Minecraft\ResourceProject\Modrinth\ModrinthDonationUrl.cs" />
    <Compile Include="Minecraft\ResourceProject\Modrinth\ModrinthGallery.cs" />
    <Compile Include="Minecraft\ResourceProject\Modrinth\ModrinthLicense.cs" />
    <Compile Include="Minecraft\ResourceProject\Modrinth\ModrinthModeratorMessage.cs" />
    <Compile Include="Minecraft\ResourceProject\Modrinth\ModrinthProject.cs" />
<<<<<<< HEAD
    <Compile Include="Minecraft\VarIntHelper.cs" />
    <Compile Include="Minecraft\GameCore.cs" />
    <Compile Include="Network\Downloader.cs" />
    <Compile Include="Network\DownloadItem.cs" />
    <Compile Include="Network\HttpProxyManager.cs" />
    <Compile Include="Network\HttpRequest.cs" />
    <Compile Include="Network\HttpRequestOptions.cs" />
    <Compile Include="Network\NetworkHelper.cs" />
    <Compile Include="Network\ParallelTask.cs" />
    <Compile Include="Network\RoutedWebServer.cs" />
    <Compile Include="Network\WebServer.cs" />
    <Compile Include="Native\DualThreadPool.cs" />
    <Compile Include="Native\LimitedConcurrencyLevelTaskScheduler.cs" />
    <Compile Include="Native\NativeInterop.cs" />
    <Compile Include="Native\PEHeaderReader.cs" />
    <Compile Include="Native\PromoteService.cs" />
    <Compile Include="Native\RpcService.cs" />
    <Compile Include="Native\SingleInstanceService.cs" />
    <Compile Include="Native\ToastNotification.cs" />
=======
    <Compile Include="Net\Downloader.cs" />
    <Compile Include="Net\DownloadItem.cs" />
    <Compile Include="Net\HttpProxyManager.cs" />
    <Compile Include="Net\HttpRequest.cs" />
    <Compile Include="Net\HttpRequestOptions.cs" />
    <Compile Include="Net\NetworkHelper.cs" />
    <Compile Include="Net\DownloadSegment.cs" />
    <Compile Include="Net\RoutedWebServer.cs" />
    <Compile Include="Net\WebServer.cs" />
>>>>>>> 37074b2a
    <Compile Include="Properties\AssemblyInfo.cs" />
    <Compile Include="UI\BackgroundPresenter.cs" />
    <Compile Include="UI\Controls\BlurBorder.cs" />
    <Compile Include="UI\GrayProfile.cs" />
    <Compile Include="UI\GrayProfileConfig.cs" />
    <Compile Include="UI\MsgBoxWrapper.cs" />
    <Compile Include="UI\ToastNotification.cs" />
    <Compile Include="Utils\AnyType.cs" />
    <Compile Include="Utils\ArgumentsBuilder.cs" />
    <Compile Include="Utils\AtomicVariable.cs" />
    <Compile Include="Utils\Diff\BsDiff.cs" />
    <Compile Include="Utils\Diff\IBinaryDiff.cs" />
    <Compile Include="Utils\ExpandoObjectConverter.cs" />
    <Compile Include="Utils\Exts\StringExtension.cs" />
    <Compile Include="Utils\Hash\IHashProvider.cs" />
    <Compile Include="Utils\Hash\MD5Provider.cs" />
    <Compile Include="Utils\Hash\SHA1Provider.cs" />
    <Compile Include="Utils\Hash\SHA256Provider.cs" />
    <Compile Include="Utils\Hash\SHA512Provider.cs" />
    <Compile Include="Utils\OS\EnvironmentInterop.cs" />
    <Compile Include="Utils\OS\KernelInterop.cs" />
    <Compile Include="Utils\OS\ProcessInterop.cs" />
    <Compile Include="Utils\PEHeaderReader.cs" />
    <Compile Include="Utils\Secret\EncryptHelper.cs" />
    <Compile Include="Utils\Secret\Identify.cs" />
    <Compile Include="Utils\SemVer.cs" />
    <Compile Include="Utils\StringStream.cs" />
    <Compile Include="Utils\Threading\DualThreadPool.cs" />
    <Compile Include="Utils\Threading\LimitedConcurrencyLevelTaskScheduler.cs" />
    <Compile Include="Utils\VarIntHelper.cs" />
    <Compile Include="Utils\VersionControl\FileVersionObjects.cs" />
    <Compile Include="Utils\VersionControl\FileVersionObjectsComparer.cs" />
    <Compile Include="Utils\VersionControl\IVersionControl.cs" />
    <Compile Include="Utils\VersionControl\ObjectType.cs" />
    <Compile Include="Utils\VersionControl\SnapLiteVersionControl.cs" />
    <Compile Include="Utils\VersionControl\VersionData.cs" />
    <Compile Include="Utils\VersionRange.cs" />
  </ItemGroup>
  <ItemGroup>
    <COMReference Include="IWshRuntimeLibrary">
      <Guid>{F935DC20-1CF0-11D0-ADB9-00C04FD58A0B}</Guid>
      <VersionMajor>1</VersionMajor>
      <VersionMinor>0</VersionMinor>
      <Lcid>0</Lcid>
      <WrapperTool>tlbimp</WrapperTool>
      <Isolated>False</Isolated>
      <EmbedInteropTypes>True</EmbedInteropTypes>
    </COMReference>
  </ItemGroup>
  <!-- 生成 LifecycleServiceTypes 类的自定义任务 -->
  <Target Name="GenerateLifecycleServiceTypes" BeforeTargets="CoreCompile">
    <Message Text="Generating LifecycleServiceTypes class..." Importance="normal" />
    <ItemGroup>
      <PowerShellScript Include="$(MSBuildProjectDirectory)\App\LifecycleServiceTypesGenerator.ps1" />
    </ItemGroup>
    <Exec Command="powershell.exe -ExecutionPolicy Bypass -File &quot;@(PowerShellScript)&quot; &quot;$(MSBuildProjectDirectory)&quot;" ContinueOnError="false" />
    <ItemGroup>
      <Compile Include="App\LifecycleServiceTypes.g.cs" Condition="Exists('App\LifecycleServiceTypes.g.cs')" />
    </ItemGroup>
  </Target>
  <Import Project="$(MSBuildToolsPath)\Microsoft.CSharp.targets" />
</Project><|MERGE_RESOLUTION|>--- conflicted
+++ resolved
@@ -160,6 +160,7 @@
     <Compile Include="Logging\LogWrapper.cs" />
     <Compile Include="Minecraft\Java.cs" />
     <Compile Include="Minecraft\JavaManager.cs" />
+    <Compile Include="Minecraft\GameCore.cs" />
     <Compile Include="Minecraft\ResourceProject\Curseforge\CurseforgeAuthors.cs" />
     <Compile Include="Minecraft\ResourceProject\Curseforge\CurseforgeCategories.cs" />
     <Compile Include="Minecraft\ResourceProject\Curseforge\CurseforgeFile.cs" />
@@ -173,27 +174,6 @@
     <Compile Include="Minecraft\ResourceProject\Modrinth\ModrinthLicense.cs" />
     <Compile Include="Minecraft\ResourceProject\Modrinth\ModrinthModeratorMessage.cs" />
     <Compile Include="Minecraft\ResourceProject\Modrinth\ModrinthProject.cs" />
-<<<<<<< HEAD
-    <Compile Include="Minecraft\VarIntHelper.cs" />
-    <Compile Include="Minecraft\GameCore.cs" />
-    <Compile Include="Network\Downloader.cs" />
-    <Compile Include="Network\DownloadItem.cs" />
-    <Compile Include="Network\HttpProxyManager.cs" />
-    <Compile Include="Network\HttpRequest.cs" />
-    <Compile Include="Network\HttpRequestOptions.cs" />
-    <Compile Include="Network\NetworkHelper.cs" />
-    <Compile Include="Network\ParallelTask.cs" />
-    <Compile Include="Network\RoutedWebServer.cs" />
-    <Compile Include="Network\WebServer.cs" />
-    <Compile Include="Native\DualThreadPool.cs" />
-    <Compile Include="Native\LimitedConcurrencyLevelTaskScheduler.cs" />
-    <Compile Include="Native\NativeInterop.cs" />
-    <Compile Include="Native\PEHeaderReader.cs" />
-    <Compile Include="Native\PromoteService.cs" />
-    <Compile Include="Native\RpcService.cs" />
-    <Compile Include="Native\SingleInstanceService.cs" />
-    <Compile Include="Native\ToastNotification.cs" />
-=======
     <Compile Include="Net\Downloader.cs" />
     <Compile Include="Net\DownloadItem.cs" />
     <Compile Include="Net\HttpProxyManager.cs" />
@@ -203,7 +183,6 @@
     <Compile Include="Net\DownloadSegment.cs" />
     <Compile Include="Net\RoutedWebServer.cs" />
     <Compile Include="Net\WebServer.cs" />
->>>>>>> 37074b2a
     <Compile Include="Properties\AssemblyInfo.cs" />
     <Compile Include="UI\BackgroundPresenter.cs" />
     <Compile Include="UI\Controls\BlurBorder.cs" />
